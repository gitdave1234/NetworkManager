/* -*- Mode: C; tab-width: 4; indent-tabs-mode: t; c-basic-offset: 4 -*- */
/* NetworkManager -- Network link manager
 *
 * This program is free software; you can redistribute it and/or modify
 * it under the terms of the GNU General Public License as published by
 * the Free Software Foundation; either version 2 of the License, or
 * (at your option) any later version.
 *
 * This program is distributed in the hope that it will be useful,
 * but WITHOUT ANY WARRANTY; without even the implied warranty of
 * MERCHANTABILITY or FITNESS FOR A PARTICULAR PURPOSE.  See the
 * GNU General Public License for more details.
 *
 * You should have received a copy of the GNU General Public License along
 * with this program; if not, write to the Free Software Foundation, Inc.,
 * 51 Franklin Street, Fifth Floor, Boston, MA 02110-1301 USA.
 *
 * Copyright (C) 2004 - 2011 Red Hat, Inc.
 * Copyright (C) 2006 - 2008 Novell, Inc.
 */

#include "nm-default.h"

#include <string.h>
#include <stdlib.h>

#include "nm-wifi-ap.h"
#include "nm-wifi-utils.h"
#include "NetworkManagerUtils.h"
#include "nm-utils.h"
#include "nm-core-internal.h"
#include "platform/nm-platform.h"

#include "nm-setting-wireless.h"
<<<<<<< HEAD

#include "introspection/org.freedesktop.NetworkManager.AccessPoint.h"

=======

#include "introspection/org.freedesktop.NetworkManager.AccessPoint.h"

>>>>>>> 4dc905a9
#define PROTO_WPA "wpa"
#define PROTO_RSN "rsn"

/*****************************************************************************/

NM_GOBJECT_PROPERTIES_DEFINE (NMWifiAP,
	PROP_FLAGS,
	PROP_WPA_FLAGS,
	PROP_RSN_FLAGS,
	PROP_SSID,
	PROP_FREQUENCY,
	PROP_HW_ADDRESS,
	PROP_MODE,
	PROP_MAX_BITRATE,
	PROP_STRENGTH,
	PROP_LAST_SEEN,
);

typedef struct {
	char *supplicant_path;   /* D-Bus object path of this AP from wpa_supplicant */

	/* Scanned or cached values */
	GByteArray *       ssid;
	char *             address;
	NM80211Mode        mode;
	guint8             strength;
	guint32            freq;        /* Frequency in MHz; ie 2412 (== 2.412 GHz) */
	guint32            max_bitrate; /* Maximum bitrate of the AP in Kbit/s (ie 54000 Kb/s == 54Mbit/s) */

	NM80211ApFlags         flags;      /* General flags */
	NM80211ApSecurityFlags wpa_flags;  /* WPA-related flags */
	NM80211ApSecurityFlags rsn_flags;  /* RSN (WPA2) -related flags */

	/* Non-scanned attributes */
	bool                fake:1;       /* Whether or not the AP is from a scan */
	bool                hotspot:1;    /* Whether the AP is a local device's hotspot network */
<<<<<<< HEAD
	gint32              last_seen;  /* Timestamp when the AP was seen lastly (obtained via nm_utils_get_monotonic_timestamp_s()) */
} NMWifiAPPrivate;

struct _NMWifiAP {
	NMExportedObject parent;
	NMWifiAPPrivate _priv;
};

struct _NMWifiAPClass{
	NMExportedObjectClass parent;
};

G_DEFINE_TYPE (NMWifiAP, nm_wifi_ap, NM_TYPE_EXPORTED_OBJECT)

#define NM_WIFI_AP_GET_PRIVATE(self) _NM_GET_PRIVATE(self, NMWifiAP, NM_IS_WIFI_AP)

/*****************************************************************************/

=======
	gint32              last_seen;    /* Timestamp when the AP was seen lastly (obtained via nm_utils_get_monotonic_timestamp_s()) */
} NMWifiAPPrivate;

struct _NMWifiAP {
	NMExportedObject parent;
	NMWifiAPPrivate _priv;
};

struct _NMWifiAPClass {
	NMExportedObjectClass parent;
};

G_DEFINE_TYPE (NMWifiAP, nm_wifi_ap, NM_TYPE_EXPORTED_OBJECT)

#define NM_WIFI_AP_GET_PRIVATE(self) _NM_GET_PRIVATE(self, NMWifiAP, NM_IS_WIFI_AP)

/*****************************************************************************/

>>>>>>> 4dc905a9
const char *
nm_wifi_ap_get_supplicant_path (NMWifiAP *ap)
{
	g_return_val_if_fail (NM_IS_WIFI_AP (ap), NULL);

	return NM_WIFI_AP_GET_PRIVATE (ap)->supplicant_path;
}

guint64
nm_wifi_ap_get_id (NMWifiAP *ap)
{
	const char *path;
	guint64 i;

	g_return_val_if_fail (NM_IS_WIFI_AP (ap), 0);

	path = nm_exported_object_get_path (NM_EXPORTED_OBJECT (ap));
	g_return_val_if_fail (path, 0);

	nm_assert (g_str_has_prefix (path, NM_DBUS_PATH_ACCESS_POINT"/"));

	i = _nm_utils_ascii_str_to_int64 (&path[NM_STRLEN (NM_DBUS_PATH_ACCESS_POINT"/")], 10, 1, G_MAXINT64, 0);

	nm_assert (i);
	return i;
}

const GByteArray * nm_wifi_ap_get_ssid (const NMWifiAP *ap)
{
	g_return_val_if_fail (NM_IS_WIFI_AP (ap), NULL);

	return NM_WIFI_AP_GET_PRIVATE (ap)->ssid;
}

gboolean
nm_wifi_ap_set_ssid (NMWifiAP *ap, const guint8 *ssid, gsize len)
{
	NMWifiAPPrivate *priv;

	g_return_val_if_fail (NM_IS_WIFI_AP (ap), FALSE);
	g_return_val_if_fail (ssid == NULL || len > 0, FALSE);

	priv = NM_WIFI_AP_GET_PRIVATE (ap);

	/* same SSID */
	if ((ssid && priv->ssid) && (len == priv->ssid->len)) {
		if (!memcmp (ssid, priv->ssid->data, len))
			return FALSE;
	}

	if (priv->ssid) {
		g_byte_array_free (priv->ssid, TRUE);
		priv->ssid = NULL;
	}

	if (ssid) {
		priv->ssid = g_byte_array_new ();
		g_byte_array_append (priv->ssid, ssid, len);
	}

	_notify (ap, PROP_SSID);
	return TRUE;
}

static gboolean
nm_wifi_ap_set_flags (NMWifiAP *ap, NM80211ApFlags flags)
{
	NMWifiAPPrivate *priv;

	g_return_val_if_fail (NM_IS_WIFI_AP (ap), FALSE);

	priv = NM_WIFI_AP_GET_PRIVATE (ap);

	if (priv->flags != flags) {
		priv->flags = flags;
		_notify (ap, PROP_FLAGS);
		return TRUE;
	}
	return FALSE;
}

static gboolean
nm_wifi_ap_set_wpa_flags (NMWifiAP *ap, NM80211ApSecurityFlags flags)
{
	NMWifiAPPrivate *priv;
<<<<<<< HEAD
=======

	g_return_val_if_fail (NM_IS_WIFI_AP (ap), FALSE);

	priv = NM_WIFI_AP_GET_PRIVATE (ap);
	if (priv->wpa_flags != flags) {
		priv->wpa_flags = flags;
		_notify (ap, PROP_WPA_FLAGS);
		return TRUE;
	}
	return FALSE;
}

static gboolean
nm_wifi_ap_set_rsn_flags (NMWifiAP *ap, NM80211ApSecurityFlags flags)
{
	NMWifiAPPrivate *priv;
>>>>>>> 4dc905a9

	g_return_val_if_fail (NM_IS_WIFI_AP (ap), FALSE);

	priv = NM_WIFI_AP_GET_PRIVATE (ap);
<<<<<<< HEAD
	if (priv->wpa_flags != flags) {
		priv->wpa_flags = flags;
		_notify (ap, PROP_WPA_FLAGS);
		return TRUE;
	}
	return FALSE;
}

static gboolean
nm_wifi_ap_set_rsn_flags (NMWifiAP *ap, NM80211ApSecurityFlags flags)
{
	NMWifiAPPrivate *priv;

	g_return_val_if_fail (NM_IS_WIFI_AP (ap), FALSE);

	priv = NM_WIFI_AP_GET_PRIVATE (ap);
	if (priv->rsn_flags != flags) {
		priv->rsn_flags = flags;
		_notify (ap, PROP_RSN_FLAGS);
=======
	if (priv->rsn_flags != flags) {
		priv->rsn_flags = flags;
		_notify (ap, PROP_RSN_FLAGS);
		return TRUE;
	}
	return FALSE;
}

const char *
nm_wifi_ap_get_address (const NMWifiAP *ap)
{
	g_return_val_if_fail (NM_IS_WIFI_AP (ap), NULL);

	return NM_WIFI_AP_GET_PRIVATE (ap)->address;
}

static gboolean
nm_wifi_ap_set_address_bin (NMWifiAP *ap, const guint8 *addr /* ETH_ALEN bytes */)
{
	NMWifiAPPrivate *priv;

	priv = NM_WIFI_AP_GET_PRIVATE (ap);

	if (   !priv->address
	    || !nm_utils_hwaddr_matches (addr, ETH_ALEN, priv->address, -1)) {
		g_free (priv->address);
		priv->address = nm_utils_hwaddr_ntoa (addr, ETH_ALEN);
		_notify (ap, PROP_HW_ADDRESS);
>>>>>>> 4dc905a9
		return TRUE;
	}
	return FALSE;
}

<<<<<<< HEAD
const char *
nm_wifi_ap_get_address (const NMWifiAP *ap)
{
	g_return_val_if_fail (NM_IS_WIFI_AP (ap), NULL);

	return NM_WIFI_AP_GET_PRIVATE (ap)->address;
}

static gboolean
nm_wifi_ap_set_address_bin (NMWifiAP *ap, const guint8 *addr /* ETH_ALEN bytes */)
{
	NMWifiAPPrivate *priv;

	priv = NM_WIFI_AP_GET_PRIVATE (ap);

	if (   !priv->address
	    || !nm_utils_hwaddr_matches (addr, ETH_ALEN, priv->address, -1)) {
		g_free (priv->address);
		priv->address = nm_utils_hwaddr_ntoa (addr, ETH_ALEN);
		_notify (ap, PROP_HW_ADDRESS);
		return TRUE;
	}
	return FALSE;
}

gboolean
nm_wifi_ap_set_address (NMWifiAP *ap, const char *addr)
{
	guint8 addr_buf[ETH_ALEN];

	g_return_val_if_fail (NM_IS_WIFI_AP (ap), FALSE);
	if (   !addr
	    || !nm_utils_hwaddr_aton (addr, addr_buf, sizeof (addr_buf)))
		g_return_val_if_reached (FALSE);

	return nm_wifi_ap_set_address_bin (ap, addr_buf);
}

NM80211Mode
nm_wifi_ap_get_mode (NMWifiAP *ap)
{
	g_return_val_if_fail (NM_IS_WIFI_AP (ap), NM_802_11_MODE_UNKNOWN);

	return NM_WIFI_AP_GET_PRIVATE (ap)->mode;
}

static gboolean
nm_wifi_ap_set_mode (NMWifiAP *ap, const NM80211Mode mode)
=======
gboolean
nm_wifi_ap_set_address (NMWifiAP *ap, const char *addr)
{
	guint8 addr_buf[ETH_ALEN];

	g_return_val_if_fail (NM_IS_WIFI_AP (ap), FALSE);
	if (   !addr
	    || !nm_utils_hwaddr_aton (addr, addr_buf, sizeof (addr_buf)))
		g_return_val_if_reached (FALSE);

	return nm_wifi_ap_set_address_bin (ap, addr_buf);
}

NM80211Mode
nm_wifi_ap_get_mode (NMWifiAP *ap)
{
	g_return_val_if_fail (NM_IS_WIFI_AP (ap), NM_802_11_MODE_UNKNOWN);

	return NM_WIFI_AP_GET_PRIVATE (ap)->mode;
}

static gboolean
nm_wifi_ap_set_mode (NMWifiAP *ap, const NM80211Mode mode)
{
	NMWifiAPPrivate *priv;

	g_return_val_if_fail (NM_IS_WIFI_AP (ap), FALSE);
	g_return_val_if_fail (   mode == NM_802_11_MODE_ADHOC
	                     || mode == NM_802_11_MODE_INFRA, FALSE);

	priv = NM_WIFI_AP_GET_PRIVATE (ap);

	if (priv->mode != mode) {
		priv->mode = mode;
		_notify (ap, PROP_MODE);
		return TRUE;
	}
	return FALSE;
}

gboolean
nm_wifi_ap_is_hotspot (NMWifiAP *ap)
{
	g_return_val_if_fail (NM_IS_WIFI_AP (ap), FALSE);

	return NM_WIFI_AP_GET_PRIVATE (ap)->hotspot;
}

gint8
nm_wifi_ap_get_strength (NMWifiAP *ap)
{
	g_return_val_if_fail (NM_IS_WIFI_AP (ap), 0);

	return NM_WIFI_AP_GET_PRIVATE (ap)->strength;
}

gboolean
nm_wifi_ap_set_strength (NMWifiAP *ap, const gint8 strength)
{
	NMWifiAPPrivate *priv;

	g_return_val_if_fail (NM_IS_WIFI_AP (ap), FALSE);

	priv = NM_WIFI_AP_GET_PRIVATE (ap);

	if (priv->strength != strength) {
		priv->strength = strength;
		_notify (ap, PROP_STRENGTH);
		return TRUE;
	}
	return FALSE;
}

guint32
nm_wifi_ap_get_freq (NMWifiAP *ap)
{
	g_return_val_if_fail (NM_IS_WIFI_AP (ap), 0);

	return NM_WIFI_AP_GET_PRIVATE (ap)->freq;
}

gboolean
nm_wifi_ap_set_freq (NMWifiAP *ap,
                     const guint32 freq)
{
	NMWifiAPPrivate *priv;

	g_return_val_if_fail (NM_IS_WIFI_AP (ap), FALSE);

	priv = NM_WIFI_AP_GET_PRIVATE (ap);

	if (priv->freq != freq) {
		priv->freq = freq;
		_notify (ap, PROP_FREQUENCY);
		return TRUE;
	}
	return FALSE;
}

guint32
nm_wifi_ap_get_max_bitrate (NMWifiAP *ap)
{
	g_return_val_if_fail (NM_IS_WIFI_AP (ap), 0);
	g_return_val_if_fail (nm_exported_object_is_exported (NM_EXPORTED_OBJECT (ap)), 0);

	return NM_WIFI_AP_GET_PRIVATE (ap)->max_bitrate;
}

gboolean
nm_wifi_ap_set_max_bitrate (NMWifiAP *ap, guint32 bitrate)
{
	NMWifiAPPrivate *priv;

	g_return_val_if_fail (NM_IS_WIFI_AP (ap), FALSE);

	priv = NM_WIFI_AP_GET_PRIVATE (ap);

	if (priv->max_bitrate != bitrate) {
		priv->max_bitrate = bitrate;
		_notify (ap, PROP_MAX_BITRATE);
		return TRUE;
	}
	return FALSE;
}

gboolean
nm_wifi_ap_get_fake (const NMWifiAP *ap)
{
	g_return_val_if_fail (NM_IS_WIFI_AP (ap), FALSE);

	return NM_WIFI_AP_GET_PRIVATE (ap)->fake;
}

gboolean
nm_wifi_ap_set_fake (NMWifiAP *ap, gboolean fake)
>>>>>>> 4dc905a9
{
	NMWifiAPPrivate *priv;

	g_return_val_if_fail (NM_IS_WIFI_AP (ap), FALSE);
<<<<<<< HEAD
	g_return_val_if_fail (   mode == NM_802_11_MODE_ADHOC
	                     || mode == NM_802_11_MODE_INFRA, FALSE);

	priv = NM_WIFI_AP_GET_PRIVATE (ap);

	if (priv->mode != mode) {
		priv->mode = mode;
		_notify (ap, PROP_MODE);
=======

	priv = NM_WIFI_AP_GET_PRIVATE (ap);

	if (priv->fake != !!fake) {
		priv->fake = fake;
>>>>>>> 4dc905a9
		return TRUE;
	}
	return FALSE;
}

<<<<<<< HEAD
gboolean
nm_wifi_ap_is_hotspot (NMWifiAP *ap)
{
	g_return_val_if_fail (NM_IS_WIFI_AP (ap), FALSE);

	return NM_WIFI_AP_GET_PRIVATE (ap)->hotspot;
}

gint8
nm_wifi_ap_get_strength (NMWifiAP *ap)
{
	g_return_val_if_fail (NM_IS_WIFI_AP (ap), 0);

	return NM_WIFI_AP_GET_PRIVATE (ap)->strength;
}

gboolean
nm_wifi_ap_set_strength (NMWifiAP *ap, const gint8 strength)
{
	NMWifiAPPrivate *priv;

	g_return_val_if_fail (NM_IS_WIFI_AP (ap), FALSE);

	priv = NM_WIFI_AP_GET_PRIVATE (ap);

	if (priv->strength != strength) {
		priv->strength = strength;
		_notify (ap, PROP_STRENGTH);
		return TRUE;
	}
	return FALSE;
}

guint32
nm_wifi_ap_get_freq (NMWifiAP *ap)
{
	g_return_val_if_fail (NM_IS_WIFI_AP (ap), 0);

	return NM_WIFI_AP_GET_PRIVATE (ap)->freq;
}

gboolean
nm_wifi_ap_set_freq (NMWifiAP *ap,
                     const guint32 freq)
{
	NMWifiAPPrivate *priv;

	g_return_val_if_fail (NM_IS_WIFI_AP (ap), FALSE);

	priv = NM_WIFI_AP_GET_PRIVATE (ap);

	if (priv->freq != freq) {
		priv->freq = freq;
		_notify (ap, PROP_FREQUENCY);
		return TRUE;
	}
	return FALSE;
}

guint32
nm_wifi_ap_get_max_bitrate (NMWifiAP *ap)
{
	g_return_val_if_fail (NM_IS_WIFI_AP (ap), 0);
	g_return_val_if_fail (nm_exported_object_is_exported (NM_EXPORTED_OBJECT (ap)), 0);

	return NM_WIFI_AP_GET_PRIVATE (ap)->max_bitrate;
}

gboolean
nm_wifi_ap_set_max_bitrate (NMWifiAP *ap, guint32 bitrate)
{
	NMWifiAPPrivate *priv;

	g_return_val_if_fail (NM_IS_WIFI_AP (ap), FALSE);

	priv = NM_WIFI_AP_GET_PRIVATE (ap);

	if (priv->max_bitrate != bitrate) {
		priv->max_bitrate = bitrate;
		_notify (ap, PROP_MAX_BITRATE);
		return TRUE;
	}
	return FALSE;
}

gboolean
nm_wifi_ap_get_fake (const NMWifiAP *ap)
{
	g_return_val_if_fail (NM_IS_WIFI_AP (ap), FALSE);

	return NM_WIFI_AP_GET_PRIVATE (ap)->fake;
}

gboolean
nm_wifi_ap_set_fake (NMWifiAP *ap, gboolean fake)
{
	NMWifiAPPrivate *priv;

	g_return_val_if_fail (NM_IS_WIFI_AP (ap), FALSE);

	priv = NM_WIFI_AP_GET_PRIVATE (ap);

	if (priv->fake != !!fake) {
		priv->fake = fake;
		return TRUE;
	}
	return FALSE;
}

static gboolean
nm_wifi_ap_set_last_seen (NMWifiAP *ap, gint32 last_seen)
{
	NMWifiAPPrivate *priv;

	g_return_val_if_fail (NM_IS_WIFI_AP (ap), FALSE);

	priv = NM_WIFI_AP_GET_PRIVATE (ap);

	if (priv->last_seen != last_seen) {
		priv->last_seen = last_seen;
		_notify (ap, PROP_LAST_SEEN);
		return TRUE;
	}
	return FALSE;
}

/*****************************************************************************/

static NM80211ApSecurityFlags
security_from_vardict (GVariant *security)
{
	NM80211ApSecurityFlags flags = NM_802_11_AP_SEC_NONE;
	const char **array, *tmp;

	g_return_val_if_fail (g_variant_is_of_type (security, G_VARIANT_TYPE_VARDICT), NM_802_11_AP_SEC_NONE);

	if (   g_variant_lookup (security, "KeyMgmt", "^a&s", &array)
	    && array) {
		if (g_strv_contains (array, "wpa-psk"))
			flags |= NM_802_11_AP_SEC_KEY_MGMT_PSK;
		if (g_strv_contains (array, "wpa-eap"))
			flags |= NM_802_11_AP_SEC_KEY_MGMT_802_1X;
		g_free (array);
	}

	if (   g_variant_lookup (security, "Pairwise", "^a&s", &array)
	    && array) {
		if (g_strv_contains (array, "tkip"))
			flags |= NM_802_11_AP_SEC_PAIR_TKIP;
		if (g_strv_contains (array, "ccmp"))
			flags |= NM_802_11_AP_SEC_PAIR_CCMP;
		g_free (array);
	}

	if (g_variant_lookup (security, "Group", "&s", &tmp)) {
		if (strcmp (tmp, "wep40") == 0)
			flags |= NM_802_11_AP_SEC_GROUP_WEP40;
		if (strcmp (tmp, "wep104") == 0)
			flags |= NM_802_11_AP_SEC_GROUP_WEP104;
		if (strcmp (tmp, "tkip") == 0)
			flags |= NM_802_11_AP_SEC_GROUP_TKIP;
		if (strcmp (tmp, "ccmp") == 0)
			flags |= NM_802_11_AP_SEC_GROUP_CCMP;
	}

	return flags;
}

gboolean
nm_wifi_ap_update_from_properties (NMWifiAP *ap,
                                   const char *supplicant_path,
                                   GVariant *properties)
{
	NMWifiAPPrivate *priv;
	const guint8 *bytes;
	GVariant *v;
	gsize len;
	gboolean b = FALSE;
	const char *s;
	gint16 i16;
	guint16 u16;
	gboolean changed = FALSE;

	g_return_val_if_fail (NM_IS_WIFI_AP (ap), FALSE);
	g_return_val_if_fail (properties, FALSE);

	priv = NM_WIFI_AP_GET_PRIVATE (ap);

=======
static gboolean
nm_wifi_ap_set_last_seen (NMWifiAP *ap, gint32 last_seen)
{
	NMWifiAPPrivate *priv;

	g_return_val_if_fail (NM_IS_WIFI_AP (ap), FALSE);

	priv = NM_WIFI_AP_GET_PRIVATE (ap);

	if (priv->last_seen != last_seen) {
		priv->last_seen = last_seen;
		_notify (ap, PROP_LAST_SEEN);
		return TRUE;
	}
	return FALSE;
}

/*****************************************************************************/

static NM80211ApSecurityFlags
security_from_vardict (GVariant *security)
{
	NM80211ApSecurityFlags flags = NM_802_11_AP_SEC_NONE;
	const char **array, *tmp;

	g_return_val_if_fail (g_variant_is_of_type (security, G_VARIANT_TYPE_VARDICT), NM_802_11_AP_SEC_NONE);

	if (   g_variant_lookup (security, "KeyMgmt", "^a&s", &array)
	    && array) {
		if (g_strv_contains (array, "wpa-psk"))
			flags |= NM_802_11_AP_SEC_KEY_MGMT_PSK;
		if (g_strv_contains (array, "wpa-eap"))
			flags |= NM_802_11_AP_SEC_KEY_MGMT_802_1X;
		g_free (array);
	}

	if (   g_variant_lookup (security, "Pairwise", "^a&s", &array)
	    && array) {
		if (g_strv_contains (array, "tkip"))
			flags |= NM_802_11_AP_SEC_PAIR_TKIP;
		if (g_strv_contains (array, "ccmp"))
			flags |= NM_802_11_AP_SEC_PAIR_CCMP;
		g_free (array);
	}

	if (g_variant_lookup (security, "Group", "&s", &tmp)) {
		if (strcmp (tmp, "wep40") == 0)
			flags |= NM_802_11_AP_SEC_GROUP_WEP40;
		if (strcmp (tmp, "wep104") == 0)
			flags |= NM_802_11_AP_SEC_GROUP_WEP104;
		if (strcmp (tmp, "tkip") == 0)
			flags |= NM_802_11_AP_SEC_GROUP_TKIP;
		if (strcmp (tmp, "ccmp") == 0)
			flags |= NM_802_11_AP_SEC_GROUP_CCMP;
	}

	return flags;
}

/*****************************************************************************/

static guint32
get_max_rate_ht_20 (int mcs)
{
	switch (mcs) {
	case 0:  return 6500000;
	case 1:
	case 8:  return 13000000;
	case 2:
	case 16: return 19500000;
	case 3:
	case 9:
	case 24: return 26000000;
	case 4:
	case 10:
	case 17: return 39000000;
	case 5:
	case 11:
	case 25: return 52000000;
	case 6:
	case 18: return 58500000;
	case 7:  return 65000000;
	case 12:
	case 19:
	case 26: return 78000000;
	case 13:
	case 27: return 104000000;
	case 14:
	case 20: return 117000000;
	case 15: return 130000000;
	case 21:
	case 28: return 156000000;
	case 22: return 175500000;
	case 23: return 195000000;
	case 29: return 208000000;
	case 30: return 234000000;
	case 31: return 260000000;
	}
	return 0;
}

static guint32
get_max_rate_ht_40 (int mcs)
{
	switch (mcs) {
	case 0:  return 13500000;
	case 1:
	case 8:  return 27000000;
	case 2:  return 40500000;
	case 3:
	case 9:
	case 24: return 54000000;
	case 4:
	case 10:
	case 17: return 81000000;
	case 5:
	case 11:
	case 25: return 108000000;
	case 6:
	case 18: return 121500000;
	case 7:  return 135000000;
	case 12:
	case 19:
	case 26: return 162000000;
	case 13:
	case 27: return 216000000;
	case 14:
	case 20: return 243000000;
	case 15: return 270000000;
	case 16: return 40500000;
	case 21:
	case 28: return 324000000;
	case 22: return 364500000;
	case 23: return 405000000;
	case 29: return 432000000;
	case 30: return 486000000;
	case 31: return 540000000;
	}
	return 0;
}

static guint32
get_max_rate_vht_80_ss1 (int mcs)
{
	switch (mcs) {
	case 0:  return 29300000;
	case 1:  return 58500000;
	case 2:  return 87800000;
	case 3:  return 117000000;
	case 4:  return 175500000;
	case 5:  return 234000000;
	case 6:  return 263300000;
	case 7:  return 292500000;
	case 8:  return 351000000;
	case 9:  return 390000000;
	}
	return 0;
}

static guint32
get_max_rate_vht_80_ss2 (int mcs)
{
	switch (mcs) {
	case 0:  return 58500000;
	case 1:  return 117000000;
	case 2:  return 175500000;
	case 3:  return 234000000;
	case 4:  return 351000000;
	case 5:  return 468000000;
	case 6:  return 526500000;
	case 7:  return 585000000;
	case 8:  return 702000000;
	case 9:  return 780000000;
	}
	return 0;
}

static guint32
get_max_rate_vht_80_ss3 (int mcs)
{
	switch (mcs) {
	case 0:  return 87800000;
	case 1:  return 175500000;
	case 2:  return 263300000;
	case 3:  return 351000000;
	case 4:  return 526500000;
	case 5:  return 702000000;
	case 6:  return 0;
	case 7:  return 877500000;
	case 8:  return 105300000;
	case 9:  return 117000000;
	}
	return 0;
}

static guint32
get_max_rate_vht_160_ss1 (int mcs)
{
	switch (mcs) {
	case 0:  return 58500000;
	case 1:  return 117000000;
	case 2:  return 175500000;
	case 3:  return 234000000;
	case 4:  return 351000000;
	case 5:  return 468000000;
	case 6:  return 526500000;
	case 7:  return 585000000;
	case 8:  return 702000000;
	case 9:  return 780000000;
	}
	return 0;
}

static guint32
get_max_rate_vht_160_ss2 (int mcs)
{
	switch (mcs) {
	case 0:  return 117000000;
	case 1:  return 234000000;
	case 2:  return 351000000;
	case 3:  return 468000000;
	case 4:  return 702000000;
	case 5:  return 936000000;
	case 6:  return 1053000000;
	case 7:  return 1170000000;
	case 8:  return 1404000000;
	case 9:  return 1560000000;
	}
	return 0;
}

static guint32
get_max_rate_vht_160_ss3 (int mcs)
{
	switch (mcs) {
	case 0:  return 175500000;
	case 1:  return 351000000;
	case 2:  return 526500000;
	case 3:  return 702000000;
	case 4:  return 1053000000;
	case 5:  return 1404000000;
	case 6:  return 1579500000;
	case 7:  return 1755000000;
	case 8:  return 2106000000;
	case 9:  return 0;
	}
	return 0;
}

static gboolean
get_max_rate_ht (const guint8 *bytes, guint len, guint32 *out_maxrate)
{
	guint32 mcs, i;
	guint8 ht_cap_info;
	const guint8 *supported_mcs_set;
	guint32 rate;

	/* http://standards.ieee.org/getieee802/download/802.11-2012.pdf
	 * https://mrncciew.com/2014/10/19/cwap-ht-capabilities-ie/
	 */

	if (len != 26)
		return FALSE;

	ht_cap_info = bytes[0];
	supported_mcs_set = &bytes[3];
	*out_maxrate = 0;

	/* Find the maximum supported mcs rate */
	mcs = -1;
	for (i = 0; i <= 76; i++) {
		unsigned int mcs_octet = i / 8;
		unsigned int MCS_RATE_BIT = 1 << i % 8;

		if (supported_mcs_set[mcs_octet] & MCS_RATE_BIT) {
			/* Check for 40Mhz wide channel support */
			if (ht_cap_info & (1 << 1))
				rate = get_max_rate_ht_40 (i);
			else
				rate = get_max_rate_ht_20 (i);

			if (rate > *out_maxrate)
				*out_maxrate = rate;
		}
	}

	return TRUE;
}

static gboolean
get_max_rate_vht (const guint8 *bytes, guint len, guint32 *out_maxrate)
{
	guint32 mcs, m;
	guint8 vht_cap, tx_map;

	/* https://tda802dot11.blogspot.it/2014/10/vht-capabilities-element-vht.html
	 * http://chimera.labs.oreilly.com/books/1234000001739/ch03.html#management_frames */

	if (len != 12)
		return FALSE;

	vht_cap = bytes[0];
	tx_map = bytes[8];

	/* Check for mcs rates 8 and 9 support */
	if (tx_map & 0x2a)
		mcs = 9;
	else if (tx_map & 0x15)
		mcs = 8;
	else
		mcs = 7;

	/* Check for 160Mhz wide channel support and
	 * spatial stream support */
	if (vht_cap & (1 << 2)) {
		if (tx_map & 0x30)
			m = get_max_rate_vht_160_ss3 (mcs);
		else if (tx_map & 0x0C)
			m = get_max_rate_vht_160_ss2 (mcs);
		else
			m = get_max_rate_vht_160_ss1 (mcs);
	} else {
		if (tx_map & 0x30)
			m = get_max_rate_vht_80_ss3 (mcs);
		else if (tx_map & 0x0C)
			m = get_max_rate_vht_80_ss2 (mcs);
		else
			m = get_max_rate_vht_80_ss1 (mcs);
	}

	*out_maxrate = m;
	return TRUE;
}

/* Management Frame Information Element IDs, ieee80211_eid */
#define WLAN_EID_HT_CAPABILITY       45
#define WLAN_EID_VHT_CAPABILITY     191

static guint32
get_max_rate (const guint8 *bytes, gsize len)
{
	guint8 id, elem_len;
	guint32 max_rate = 0;

	while (len) {
		guint32 m;

		if (len < 2)
			return 0;

		id = *bytes++;
		elem_len = *bytes++;
		len -= 2;

		if (elem_len > len)
			return 0;

		switch (id) {
		case WLAN_EID_HT_CAPABILITY:
			if (!get_max_rate_ht (bytes, elem_len, &m))
				return 0;
			max_rate = NM_MAX (max_rate, m);
			break;
		case WLAN_EID_VHT_CAPABILITY:
			if (!get_max_rate_vht (bytes, elem_len, &m))
				return 0;
			max_rate = NM_MAX (max_rate, m);
			break;
		}

		len -= elem_len;
		bytes += elem_len;
	}

	return max_rate;
}

/*****************************************************************************/

gboolean
nm_wifi_ap_update_from_properties (NMWifiAP *ap,
                                   const char *supplicant_path,
                                   GVariant *properties)
{
	NMWifiAPPrivate *priv;
	const guint8 *bytes;
	GVariant *v;
	gsize len;
	gsize i;
	gboolean b = FALSE;
	const char *s;
	gint16 i16;
	guint16 u16;
	gboolean changed = FALSE;
	guint32 max_rate;

	g_return_val_if_fail (NM_IS_WIFI_AP (ap), FALSE);
	g_return_val_if_fail (properties, FALSE);

	priv = NM_WIFI_AP_GET_PRIVATE (ap);

>>>>>>> 4dc905a9
	g_object_freeze_notify (G_OBJECT (ap));

	if (g_variant_lookup (properties, "Privacy", "b", &b) && b)
		changed |= nm_wifi_ap_set_flags (ap, priv->flags | NM_802_11_AP_FLAGS_PRIVACY);

	if (g_variant_lookup (properties, "Mode", "&s", &s)) {
		if (!g_strcmp0 (s, "infrastructure"))
			changed |= nm_wifi_ap_set_mode (ap, NM_802_11_MODE_INFRA);
		else if (!g_strcmp0 (s, "ad-hoc"))
			changed |= nm_wifi_ap_set_mode (ap, NM_802_11_MODE_ADHOC);
	}

	if (g_variant_lookup (properties, "Signal", "n", &i16))
		changed |= nm_wifi_ap_set_strength (ap, nm_wifi_utils_level_to_quality (i16));

	if (g_variant_lookup (properties, "Frequency", "q", &u16))
		changed |= nm_wifi_ap_set_freq (ap, u16);

	v = g_variant_lookup_value (properties, "SSID", G_VARIANT_TYPE_BYTESTRING);
	if (v) {
		bytes = g_variant_get_fixed_array (v, &len, 1);
		len = MIN (32, len);

		/* Stupid ieee80211 layer uses <hidden> */
		if (   bytes && len
		    && !(((len == 8) || (len == 9)) && !memcmp (bytes, "<hidden>", 8))
		    && !nm_utils_is_empty_ssid (bytes, len))
			changed |= nm_wifi_ap_set_ssid (ap, bytes, len);

		g_variant_unref (v);
	}
<<<<<<< HEAD

	v = g_variant_lookup_value (properties, "BSSID", G_VARIANT_TYPE_BYTESTRING);
	if (v) {
		bytes = g_variant_get_fixed_array (v, &len, 1);
		if (   len == ETH_ALEN
		    && memcmp (bytes, nm_ip_addr_zero.addr_eth, ETH_ALEN) != 0
		    && memcmp (bytes, (char[ETH_ALEN]) { 0xFF, 0xFF, 0xFF, 0xFF, 0xFF, 0xFF }, ETH_ALEN) != 0)
			changed |= nm_wifi_ap_set_address_bin (ap, bytes);
		g_variant_unref (v);
	}

	v = g_variant_lookup_value (properties, "Rates", G_VARIANT_TYPE ("au"));
	if (v) {
		const guint32 *rates = g_variant_get_fixed_array (v, &len, sizeof (guint32));
		guint32 maxrate = 0;
		int i;

		/* Find the max AP rate */
		for (i = 0; i < len; i++) {
			if (rates[i] > maxrate)
				maxrate = rates[i];
		}
		if (maxrate)
			changed |= nm_wifi_ap_set_max_bitrate (ap, maxrate / 1000);
		g_variant_unref (v);
	}

=======

	v = g_variant_lookup_value (properties, "BSSID", G_VARIANT_TYPE_BYTESTRING);
	if (v) {
		bytes = g_variant_get_fixed_array (v, &len, 1);
		if (   len == ETH_ALEN
		    && memcmp (bytes, nm_ip_addr_zero.addr_eth, ETH_ALEN) != 0
		    && memcmp (bytes, (char[ETH_ALEN]) { 0xFF, 0xFF, 0xFF, 0xFF, 0xFF, 0xFF }, ETH_ALEN) != 0)
			changed |= nm_wifi_ap_set_address_bin (ap, bytes);
		g_variant_unref (v);
	}

	max_rate = 0;
	v = g_variant_lookup_value (properties, "Rates", G_VARIANT_TYPE ("au"));
	if (v) {
		const guint32 *rates = g_variant_get_fixed_array (v, &len, sizeof (guint32));

		for (i = 0; i < len; i++)
			max_rate = NM_MAX (max_rate, rates[i]);
		g_variant_unref (v);
	}
	v = g_variant_lookup_value (properties, "IEs", G_VARIANT_TYPE_BYTESTRING);
	if (v) {
		bytes = g_variant_get_fixed_array (v, &len, 1);
		max_rate = NM_MAX (max_rate, get_max_rate (bytes, len));
		g_variant_unref (v);
	}
	if (max_rate)
		changed |= nm_wifi_ap_set_max_bitrate (ap, max_rate / 1000);

>>>>>>> 4dc905a9
	v = g_variant_lookup_value (properties, "WPA", G_VARIANT_TYPE_VARDICT);
	if (v) {
		changed |= nm_wifi_ap_set_wpa_flags (ap, priv->wpa_flags | security_from_vardict (v));
		g_variant_unref (v);
	}

	v = g_variant_lookup_value (properties, "RSN", G_VARIANT_TYPE_VARDICT);
	if (v) {
		changed |= nm_wifi_ap_set_rsn_flags (ap, priv->rsn_flags | security_from_vardict (v));
		g_variant_unref (v);
	}

	if (!priv->supplicant_path) {
		priv->supplicant_path = g_strdup (supplicant_path);
		changed = TRUE;
	}

	changed |= nm_wifi_ap_set_last_seen (ap, nm_utils_get_monotonic_timestamp_s ());
	changed |= nm_wifi_ap_set_fake (ap, FALSE);

	g_object_thaw_notify (G_OBJECT (ap));

	return changed;
}

static gboolean
has_proto (NMSettingWirelessSecurity *sec, const char *proto)
{
	guint32 num_protos = nm_setting_wireless_security_get_num_protos (sec);
	guint32 i;

	if (num_protos == 0)
		return TRUE; /* interpret no protos as "all" */

	for (i = 0; i < num_protos; i++) {
		if (!strcmp (nm_setting_wireless_security_get_proto (sec, i), proto))
			return TRUE;
	}
	return FALSE;
}

static void
add_pair_ciphers (NMWifiAP *ap, NMSettingWirelessSecurity *sec)
{
	NMWifiAPPrivate *priv = NM_WIFI_AP_GET_PRIVATE (ap);
	guint32 num = nm_setting_wireless_security_get_num_pairwise (sec);
	NM80211ApSecurityFlags flags = NM_802_11_AP_SEC_NONE;
	guint32 i;

	/* If no ciphers are specified, that means "all" WPA ciphers */
	if (num == 0) {
		flags |= NM_802_11_AP_SEC_PAIR_TKIP | NM_802_11_AP_SEC_PAIR_CCMP;
	} else {
		for (i = 0; i < num; i++) {
			const char *cipher = nm_setting_wireless_security_get_pairwise (sec, i);

			if (!strcmp (cipher, "tkip"))
				flags |= NM_802_11_AP_SEC_PAIR_TKIP;
			else if (!strcmp (cipher, "ccmp"))
				flags |= NM_802_11_AP_SEC_PAIR_CCMP;
		}
	}

	if (has_proto (sec, PROTO_WPA))
		nm_wifi_ap_set_wpa_flags (ap, priv->wpa_flags | flags);
	if (has_proto (sec, PROTO_RSN))
		nm_wifi_ap_set_rsn_flags (ap, priv->rsn_flags | flags);
}

static void
add_group_ciphers (NMWifiAP *ap, NMSettingWirelessSecurity *sec)
{
	NMWifiAPPrivate *priv = NM_WIFI_AP_GET_PRIVATE (ap);
	guint32 num = nm_setting_wireless_security_get_num_groups (sec);
	NM80211ApSecurityFlags flags = NM_802_11_AP_SEC_NONE;
	guint32 i;

	/* If no ciphers are specified, that means "all" WPA ciphers */
	if (num == 0) {
		flags |= NM_802_11_AP_SEC_GROUP_TKIP | NM_802_11_AP_SEC_GROUP_CCMP;
	} else {
		for (i = 0; i < num; i++) {
			const char *cipher = nm_setting_wireless_security_get_group (sec, i);

			if (!strcmp (cipher, "wep40"))
				flags |= NM_802_11_AP_SEC_GROUP_WEP40;
			else if (!strcmp (cipher, "wep104"))
				flags |= NM_802_11_AP_SEC_GROUP_WEP104;
			else if (!strcmp (cipher, "tkip"))
				flags |= NM_802_11_AP_SEC_GROUP_TKIP;
			else if (!strcmp (cipher, "ccmp"))
				flags |= NM_802_11_AP_SEC_GROUP_CCMP;
		}
	}

	if (has_proto (sec, PROTO_WPA))
		nm_wifi_ap_set_wpa_flags (ap, priv->wpa_flags | flags);
	if (has_proto (sec, PROTO_RSN))
		nm_wifi_ap_set_rsn_flags (ap, priv->rsn_flags | flags);
}

const char *
nm_wifi_ap_to_string (const NMWifiAP *self,
                      char *str_buf,
                      gulong buf_len,
                      gint32 now_s)
{
	const NMWifiAPPrivate *priv;
	const char *supplicant_id = "-";
	const char *export_path;
	guint32 chan;
	char b1[200];

	g_return_val_if_fail (NM_IS_WIFI_AP (self), NULL);

	priv = NM_WIFI_AP_GET_PRIVATE (self);
	chan = nm_utils_wifi_freq_to_channel (priv->freq);
	if (priv->supplicant_path)
		supplicant_id = strrchr (priv->supplicant_path, '/') ?: supplicant_id;

	export_path = nm_exported_object_get_path (NM_EXPORTED_OBJECT (self));
	if (export_path)
		export_path = strrchr (export_path, '/') ?: export_path;
	else
		export_path = "/";

	g_snprintf (str_buf, buf_len,
	            "%17s %-32s [ %c %3u %3u%% %c W:%04X R:%04X ] %3us sup:%s [nm:%s]",
	            priv->address ?: "(none)",
	            nm_sprintf_buf (b1, "%s%s%s",
	                            NM_PRINT_FMT_QUOTED (priv->ssid, "\"", nm_utils_escape_ssid (priv->ssid->data, priv->ssid->len), "\"", "(none)")),
	            (priv->mode == NM_802_11_MODE_ADHOC
	                 ? '*'
	                 : (priv->hotspot
	                        ? '#'
	                        : (priv->fake
	                               ? 'f'
	                               : 'a'))),
	            chan,
	            priv->strength,
	            priv->flags & NM_802_11_AP_FLAGS_PRIVACY ? 'P' : '_',
	            priv->wpa_flags & 0xFFFF,
	            priv->rsn_flags & 0xFFFF,
	            priv->last_seen > 0 ? ((now_s > 0 ? now_s : nm_utils_get_monotonic_timestamp_s ()) - priv->last_seen) : -1,
	            supplicant_id,
	            export_path);
	return str_buf;
}

static guint
freq_to_band (guint32 freq)
{
	if (freq >= 4915 && freq <= 5825)
		return 5;
	else if (freq >= 2412 && freq <= 2484)
		return 2;
	return 0;
}

gboolean
nm_wifi_ap_check_compatible (NMWifiAP *self,
                             NMConnection *connection)
{
	NMWifiAPPrivate *priv;
	NMSettingWireless *s_wireless;
	NMSettingWirelessSecurity *s_wireless_sec;
	GBytes *ssid;
	const char *mode;
	const char *band;
	const char *bssid;
	guint32 channel;

	g_return_val_if_fail (NM_IS_WIFI_AP (self), FALSE);
	g_return_val_if_fail (NM_IS_CONNECTION (connection), FALSE);

	priv = NM_WIFI_AP_GET_PRIVATE (self);

	s_wireless = nm_connection_get_setting_wireless (connection);
	if (s_wireless == NULL)
		return FALSE;

	ssid = nm_setting_wireless_get_ssid (s_wireless);
	if (   (ssid && !priv->ssid)
	    || (priv->ssid && !ssid))
		return FALSE;

	if (   ssid && priv->ssid &&
	    !nm_utils_same_ssid (g_bytes_get_data (ssid, NULL), g_bytes_get_size (ssid),
	                         priv->ssid->data, priv->ssid->len,
	                         TRUE))
		return FALSE;

	bssid = nm_setting_wireless_get_bssid (s_wireless);
	if (bssid && (!priv->address || !nm_utils_hwaddr_matches (bssid, -1, priv->address, -1)))
		return FALSE;

	mode = nm_setting_wireless_get_mode (s_wireless);
	if (mode) {
		if (!strcmp (mode, "infrastructure") && (priv->mode != NM_802_11_MODE_INFRA))
			return FALSE;
		if (!strcmp (mode, "adhoc") && (priv->mode != NM_802_11_MODE_ADHOC))
			return FALSE;
		if (   !strcmp (mode, "ap")
		    && (priv->mode != NM_802_11_MODE_INFRA || priv->hotspot != TRUE))
			return FALSE;
	}

	band = nm_setting_wireless_get_band (s_wireless);
	if (band) {
		guint ap_band = freq_to_band (priv->freq);

		if (!strcmp (band, "a") && ap_band != 5)
			return FALSE;
		else if (!strcmp (band, "bg") && ap_band != 2)
			return FALSE;
	}

	channel = nm_setting_wireless_get_channel (s_wireless);
	if (channel) {
		guint32 ap_chan = nm_utils_wifi_freq_to_channel (priv->freq);

		if (channel != ap_chan)
			return FALSE;
	}

	s_wireless_sec = nm_connection_get_setting_wireless_security (connection);

	return nm_setting_wireless_ap_security_compatible (s_wireless,
	                                                   s_wireless_sec,
	                                                   priv->flags,
	                                                   priv->wpa_flags,
	                                                   priv->rsn_flags,
	                                                   priv->mode);
}

gboolean
nm_wifi_ap_complete_connection (NMWifiAP *self,
                                NMConnection *connection,
                                gboolean lock_bssid,
                                GError **error)
{
	NMWifiAPPrivate *priv = NM_WIFI_AP_GET_PRIVATE (self);

	g_return_val_if_fail (connection != NULL, FALSE);

	return nm_wifi_utils_complete_connection (priv->ssid,
	                                          priv->address,
	                                          priv->mode,
	                                          priv->flags,
	                                          priv->wpa_flags,
	                                          priv->rsn_flags,
	                                          connection,
	                                          lock_bssid,
	                                          error);
}

/*****************************************************************************/

static void
get_property (GObject *object, guint prop_id,
              GValue *value, GParamSpec *pspec)
{
	NMWifiAPPrivate *priv = NM_WIFI_AP_GET_PRIVATE ((NMWifiAP *) object);
	GVariant *ssid;

	switch (prop_id) {
	case PROP_FLAGS:
		g_value_set_uint (value, priv->flags);
		break;
	case PROP_WPA_FLAGS:
		g_value_set_uint (value, priv->wpa_flags);
		break;
	case PROP_RSN_FLAGS:
		g_value_set_uint (value, priv->rsn_flags);
		break;
	case PROP_SSID:
		if (priv->ssid) {
			ssid = g_variant_new_fixed_array (G_VARIANT_TYPE_BYTE,
			                                  priv->ssid->data, priv->ssid->len, 1);
		} else
			ssid = g_variant_new_array (G_VARIANT_TYPE_BYTE, NULL, 0);
		g_value_take_variant (value, ssid);
		break;
	case PROP_FREQUENCY:
		g_value_set_uint (value, priv->freq);
		break;
	case PROP_HW_ADDRESS:
		g_value_set_string (value, priv->address);
		break;
	case PROP_MODE:
		g_value_set_uint (value, priv->mode);
		break;
	case PROP_MAX_BITRATE:
		g_value_set_uint (value, priv->max_bitrate);
		break;
	case PROP_STRENGTH:
		g_value_set_uchar (value, priv->strength);
		break;
	case PROP_LAST_SEEN:
		g_value_set_int (value,
		                 priv->last_seen > 0
		                     ? (gint) nm_utils_monotonic_timestamp_as_boottime (priv->last_seen, NM_UTILS_NS_PER_SECOND)
		                     : -1);
		break;
	default:
		G_OBJECT_WARN_INVALID_PROPERTY_ID (object, prop_id, pspec);
		break;
	}
}

/*****************************************************************************/

static void
nm_wifi_ap_init (NMWifiAP *ap)
{
	NMWifiAPPrivate *priv = NM_WIFI_AP_GET_PRIVATE (ap);

	priv->mode = NM_802_11_MODE_INFRA;
	priv->flags = NM_802_11_AP_FLAGS_NONE;
	priv->wpa_flags = NM_802_11_AP_SEC_NONE;
	priv->rsn_flags = NM_802_11_AP_SEC_NONE;
	priv->last_seen = -1;
}

NMWifiAP *
nm_wifi_ap_new_from_properties (const char *supplicant_path, GVariant *properties)
{
	NMWifiAP *ap;

	g_return_val_if_fail (supplicant_path != NULL, NULL);
	g_return_val_if_fail (properties != NULL, NULL);

	ap = (NMWifiAP *) g_object_new (NM_TYPE_WIFI_AP, NULL);
	nm_wifi_ap_update_from_properties (ap, supplicant_path, properties);

	/* ignore APs with invalid or missing BSSIDs */
	if (!nm_wifi_ap_get_address (ap)) {
		g_object_unref (ap);
		return NULL;
	}

	return ap;
}

NMWifiAP *
nm_wifi_ap_new_fake_from_connection (NMConnection *connection)
{
	NMWifiAP *ap;
	NMWifiAPPrivate *priv;
	NMSettingWireless *s_wireless;
	NMSettingWirelessSecurity *s_wireless_sec;
	GBytes *ssid;
	const char *mode, *band, *key_mgmt;
	guint32 channel;
	NM80211ApSecurityFlags flags;
	gboolean psk = FALSE, eap = FALSE;

	g_return_val_if_fail (connection != NULL, NULL);

	s_wireless = nm_connection_get_setting_wireless (connection);
	g_return_val_if_fail (s_wireless != NULL, NULL);

	ssid = nm_setting_wireless_get_ssid (s_wireless);
	g_return_val_if_fail (ssid != NULL, NULL);
	g_return_val_if_fail (g_bytes_get_size (ssid) > 0, NULL);

	ap = (NMWifiAP *) g_object_new (NM_TYPE_WIFI_AP, NULL);
	priv = NM_WIFI_AP_GET_PRIVATE (ap);
	priv->fake = TRUE;
	nm_wifi_ap_set_ssid (ap, g_bytes_get_data (ssid, NULL), g_bytes_get_size (ssid));

	// FIXME: bssid too?

	mode = nm_setting_wireless_get_mode (s_wireless);
	if (mode) {
		if (!strcmp (mode, "infrastructure"))
			nm_wifi_ap_set_mode (ap, NM_802_11_MODE_INFRA);
		else if (!strcmp (mode, "adhoc"))
			nm_wifi_ap_set_mode (ap, NM_802_11_MODE_ADHOC);
		else if (!strcmp (mode, "ap")) {
			nm_wifi_ap_set_mode (ap, NM_802_11_MODE_INFRA);
			NM_WIFI_AP_GET_PRIVATE (ap)->hotspot = TRUE;
		} else
			goto error;
	} else {
		nm_wifi_ap_set_mode (ap, NM_802_11_MODE_INFRA);
	}

	band = nm_setting_wireless_get_band (s_wireless);
	channel = nm_setting_wireless_get_channel (s_wireless);

	if (band && channel) {
		guint32 freq = nm_utils_wifi_channel_to_freq (channel, band);

		if (freq == 0)
			goto error;

		nm_wifi_ap_set_freq (ap, freq);
	}

	s_wireless_sec = nm_connection_get_setting_wireless_security (connection);
	/* Assume presence of a security setting means the AP is encrypted */
	if (!s_wireless_sec)
		goto done;

	key_mgmt = nm_setting_wireless_security_get_key_mgmt (s_wireless_sec);

	/* Everything below here uses encryption */
	nm_wifi_ap_set_flags (ap, priv->flags | NM_802_11_AP_FLAGS_PRIVACY);

	/* Static & Dynamic WEP */
	if (!strcmp (key_mgmt, "none") || !strcmp (key_mgmt, "ieee8021x"))
		goto done;

	psk = !strcmp (key_mgmt, "wpa-psk");
	eap = !strcmp (key_mgmt, "wpa-eap");
	if (psk || eap) {
		if (has_proto (s_wireless_sec, PROTO_WPA)) {
			flags = priv->wpa_flags | (eap ? NM_802_11_AP_SEC_KEY_MGMT_802_1X : NM_802_11_AP_SEC_KEY_MGMT_PSK);
			nm_wifi_ap_set_wpa_flags (ap, flags);
		}
		if (has_proto (s_wireless_sec, PROTO_RSN)) {
			flags = priv->rsn_flags | (eap ? NM_802_11_AP_SEC_KEY_MGMT_802_1X : NM_802_11_AP_SEC_KEY_MGMT_PSK);
			nm_wifi_ap_set_rsn_flags (ap, flags);
		}

		add_pair_ciphers (ap, s_wireless_sec);
		add_group_ciphers (ap, s_wireless_sec);
	} else if (!strcmp (key_mgmt, "wpa-none")) {
		guint32 i;

		/* Ad-Hoc has special requirements: proto=WPA, pairwise=(none), and
		 * group=TKIP/CCMP (but not both).
		 */

		flags = priv->wpa_flags | NM_802_11_AP_SEC_KEY_MGMT_PSK;

		/* Clear ciphers; pairwise must be unset anyway, and group gets set below */
		flags &= ~(  NM_802_11_AP_SEC_PAIR_WEP40
		           | NM_802_11_AP_SEC_PAIR_WEP104
		           | NM_802_11_AP_SEC_PAIR_TKIP
		           | NM_802_11_AP_SEC_PAIR_CCMP
		           | NM_802_11_AP_SEC_GROUP_WEP40
		           | NM_802_11_AP_SEC_GROUP_WEP104
		           | NM_802_11_AP_SEC_GROUP_TKIP
		           | NM_802_11_AP_SEC_GROUP_CCMP);

		for (i = 0; i < nm_setting_wireless_security_get_num_groups (s_wireless_sec); i++) {
			if (!strcmp (nm_setting_wireless_security_get_group (s_wireless_sec, i), "ccmp")) {
				flags |= NM_802_11_AP_SEC_GROUP_CCMP;
				break;
			}
		}

		/* Default to TKIP since not all WPA-capable cards can do CCMP */
		if (!(flags & NM_802_11_AP_SEC_GROUP_CCMP))
			flags |= NM_802_11_AP_SEC_GROUP_TKIP;

		nm_wifi_ap_set_wpa_flags (ap, flags);

		/* Don't use Ad-Hoc RSN yet */
		nm_wifi_ap_set_rsn_flags (ap, NM_802_11_AP_SEC_NONE);
	}

done:
	return ap;

error:
	g_object_unref (ap);
	return NULL;
}

static void
finalize (GObject *object)
{
	NMWifiAPPrivate *priv = NM_WIFI_AP_GET_PRIVATE ((NMWifiAP *) object);

	g_free (priv->supplicant_path);
	if (priv->ssid)
		g_byte_array_free (priv->ssid, TRUE);
	g_free (priv->address);

	G_OBJECT_CLASS (nm_wifi_ap_parent_class)->finalize (object);
}

static void
nm_wifi_ap_class_init (NMWifiAPClass *ap_class)
{
#define ALL_SEC_FLAGS \
	( NM_802_11_AP_SEC_NONE \
	| NM_802_11_AP_SEC_PAIR_WEP40 \
	| NM_802_11_AP_SEC_PAIR_WEP104 \
	| NM_802_11_AP_SEC_PAIR_TKIP \
	| NM_802_11_AP_SEC_PAIR_CCMP \
	| NM_802_11_AP_SEC_GROUP_WEP40 \
	| NM_802_11_AP_SEC_GROUP_WEP104 \
	| NM_802_11_AP_SEC_GROUP_TKIP \
	| NM_802_11_AP_SEC_GROUP_CCMP \
	| NM_802_11_AP_SEC_KEY_MGMT_PSK \
	| NM_802_11_AP_SEC_KEY_MGMT_802_1X )

	GObjectClass *object_class = G_OBJECT_CLASS (ap_class);
	NMExportedObjectClass *exported_object_class = NM_EXPORTED_OBJECT_CLASS (ap_class);

	exported_object_class->export_path = NM_EXPORT_PATH_NUMBERED (NM_DBUS_PATH_ACCESS_POINT);

	object_class->get_property = get_property;
	object_class->finalize = finalize;

	obj_properties[PROP_FLAGS] =
	    g_param_spec_uint (NM_WIFI_AP_FLAGS, "", "",
	                       NM_802_11_AP_FLAGS_NONE,
	                       NM_802_11_AP_FLAGS_PRIVACY,
	                       NM_802_11_AP_FLAGS_NONE,
	                       G_PARAM_READABLE | G_PARAM_STATIC_STRINGS);

	obj_properties[PROP_WPA_FLAGS] =
	    g_param_spec_uint (NM_WIFI_AP_WPA_FLAGS, "", "",
	                       NM_802_11_AP_SEC_NONE,
	                       ALL_SEC_FLAGS,
	                       NM_802_11_AP_SEC_NONE,
	                       G_PARAM_READABLE | G_PARAM_STATIC_STRINGS);

	obj_properties[PROP_RSN_FLAGS] =
	    g_param_spec_uint (NM_WIFI_AP_RSN_FLAGS, "", "",
	                       NM_802_11_AP_SEC_NONE,
	                       ALL_SEC_FLAGS,
	                       NM_802_11_AP_SEC_NONE,
	                       G_PARAM_READABLE | G_PARAM_STATIC_STRINGS);

	obj_properties[PROP_SSID] =
	    g_param_spec_variant (NM_WIFI_AP_SSID, "", "",
	                          G_VARIANT_TYPE ("ay"),
	                          NULL,
	                          G_PARAM_READABLE | G_PARAM_STATIC_STRINGS);

	obj_properties[PROP_FREQUENCY] =
	    g_param_spec_uint (NM_WIFI_AP_FREQUENCY, "", "",
	                       0, 10000, 0,
	                       G_PARAM_READABLE | G_PARAM_STATIC_STRINGS);

	obj_properties[PROP_HW_ADDRESS] =
	    g_param_spec_string (NM_WIFI_AP_HW_ADDRESS, "", "",
	                         NULL,
	                         G_PARAM_READABLE | G_PARAM_STATIC_STRINGS);

	obj_properties[PROP_MODE] =
	    g_param_spec_uint (NM_WIFI_AP_MODE, "", "",
	                       NM_802_11_MODE_ADHOC, NM_802_11_MODE_INFRA, NM_802_11_MODE_INFRA,
	                       G_PARAM_READABLE | G_PARAM_STATIC_STRINGS);

	obj_properties[PROP_MAX_BITRATE] =
	    g_param_spec_uint (NM_WIFI_AP_MAX_BITRATE, "", "",
	                       0, G_MAXUINT16, 0,
	                       G_PARAM_READABLE | G_PARAM_STATIC_STRINGS);

	obj_properties[PROP_STRENGTH] =
	    g_param_spec_uchar (NM_WIFI_AP_STRENGTH, "", "",
	                        0, G_MAXINT8, 0,
	                        G_PARAM_READABLE | G_PARAM_STATIC_STRINGS);

	obj_properties[PROP_LAST_SEEN] =
	    g_param_spec_int (NM_WIFI_AP_LAST_SEEN, "", "",
	                      -1, G_MAXINT, -1,
	                       G_PARAM_READABLE | G_PARAM_STATIC_STRINGS);

	g_object_class_install_properties (object_class, _PROPERTY_ENUMS_LAST, obj_properties);

	nm_exported_object_class_add_interface (NM_EXPORTED_OBJECT_CLASS (ap_class),
	                                        NMDBUS_TYPE_ACCESS_POINT_SKELETON,
	                                        NULL);
}
<|MERGE_RESOLUTION|>--- conflicted
+++ resolved
@@ -32,15 +32,9 @@
 #include "platform/nm-platform.h"
 
 #include "nm-setting-wireless.h"
-<<<<<<< HEAD
 
 #include "introspection/org.freedesktop.NetworkManager.AccessPoint.h"
 
-=======
-
-#include "introspection/org.freedesktop.NetworkManager.AccessPoint.h"
-
->>>>>>> 4dc905a9
 #define PROTO_WPA "wpa"
 #define PROTO_RSN "rsn"
 
@@ -77,8 +71,7 @@
 	/* Non-scanned attributes */
 	bool                fake:1;       /* Whether or not the AP is from a scan */
 	bool                hotspot:1;    /* Whether the AP is a local device's hotspot network */
-<<<<<<< HEAD
-	gint32              last_seen;  /* Timestamp when the AP was seen lastly (obtained via nm_utils_get_monotonic_timestamp_s()) */
+	gint32              last_seen;    /* Timestamp when the AP was seen lastly (obtained via nm_utils_get_monotonic_timestamp_s()) */
 } NMWifiAPPrivate;
 
 struct _NMWifiAP {
@@ -86,25 +79,6 @@
 	NMWifiAPPrivate _priv;
 };
 
-struct _NMWifiAPClass{
-	NMExportedObjectClass parent;
-};
-
-G_DEFINE_TYPE (NMWifiAP, nm_wifi_ap, NM_TYPE_EXPORTED_OBJECT)
-
-#define NM_WIFI_AP_GET_PRIVATE(self) _NM_GET_PRIVATE(self, NMWifiAP, NM_IS_WIFI_AP)
-
-/*****************************************************************************/
-
-=======
-	gint32              last_seen;    /* Timestamp when the AP was seen lastly (obtained via nm_utils_get_monotonic_timestamp_s()) */
-} NMWifiAPPrivate;
-
-struct _NMWifiAP {
-	NMExportedObject parent;
-	NMWifiAPPrivate _priv;
-};
-
 struct _NMWifiAPClass {
 	NMExportedObjectClass parent;
 };
@@ -115,7 +89,6 @@
 
 /*****************************************************************************/
 
->>>>>>> 4dc905a9
 const char *
 nm_wifi_ap_get_supplicant_path (NMWifiAP *ap)
 {
@@ -201,8 +174,6 @@
 nm_wifi_ap_set_wpa_flags (NMWifiAP *ap, NM80211ApSecurityFlags flags)
 {
 	NMWifiAPPrivate *priv;
-<<<<<<< HEAD
-=======
 
 	g_return_val_if_fail (NM_IS_WIFI_AP (ap), FALSE);
 
@@ -219,24 +190,6 @@
 nm_wifi_ap_set_rsn_flags (NMWifiAP *ap, NM80211ApSecurityFlags flags)
 {
 	NMWifiAPPrivate *priv;
->>>>>>> 4dc905a9
-
-	g_return_val_if_fail (NM_IS_WIFI_AP (ap), FALSE);
-
-	priv = NM_WIFI_AP_GET_PRIVATE (ap);
-<<<<<<< HEAD
-	if (priv->wpa_flags != flags) {
-		priv->wpa_flags = flags;
-		_notify (ap, PROP_WPA_FLAGS);
-		return TRUE;
-	}
-	return FALSE;
-}
-
-static gboolean
-nm_wifi_ap_set_rsn_flags (NMWifiAP *ap, NM80211ApSecurityFlags flags)
-{
-	NMWifiAPPrivate *priv;
 
 	g_return_val_if_fail (NM_IS_WIFI_AP (ap), FALSE);
 
@@ -244,42 +197,11 @@
 	if (priv->rsn_flags != flags) {
 		priv->rsn_flags = flags;
 		_notify (ap, PROP_RSN_FLAGS);
-=======
-	if (priv->rsn_flags != flags) {
-		priv->rsn_flags = flags;
-		_notify (ap, PROP_RSN_FLAGS);
 		return TRUE;
 	}
 	return FALSE;
 }
 
-const char *
-nm_wifi_ap_get_address (const NMWifiAP *ap)
-{
-	g_return_val_if_fail (NM_IS_WIFI_AP (ap), NULL);
-
-	return NM_WIFI_AP_GET_PRIVATE (ap)->address;
-}
-
-static gboolean
-nm_wifi_ap_set_address_bin (NMWifiAP *ap, const guint8 *addr /* ETH_ALEN bytes */)
-{
-	NMWifiAPPrivate *priv;
-
-	priv = NM_WIFI_AP_GET_PRIVATE (ap);
-
-	if (   !priv->address
-	    || !nm_utils_hwaddr_matches (addr, ETH_ALEN, priv->address, -1)) {
-		g_free (priv->address);
-		priv->address = nm_utils_hwaddr_ntoa (addr, ETH_ALEN);
-		_notify (ap, PROP_HW_ADDRESS);
->>>>>>> 4dc905a9
-		return TRUE;
-	}
-	return FALSE;
-}
-
-<<<<<<< HEAD
 const char *
 nm_wifi_ap_get_address (const NMWifiAP *ap)
 {
@@ -328,30 +250,6 @@
 
 static gboolean
 nm_wifi_ap_set_mode (NMWifiAP *ap, const NM80211Mode mode)
-=======
-gboolean
-nm_wifi_ap_set_address (NMWifiAP *ap, const char *addr)
-{
-	guint8 addr_buf[ETH_ALEN];
-
-	g_return_val_if_fail (NM_IS_WIFI_AP (ap), FALSE);
-	if (   !addr
-	    || !nm_utils_hwaddr_aton (addr, addr_buf, sizeof (addr_buf)))
-		g_return_val_if_reached (FALSE);
-
-	return nm_wifi_ap_set_address_bin (ap, addr_buf);
-}
-
-NM80211Mode
-nm_wifi_ap_get_mode (NMWifiAP *ap)
-{
-	g_return_val_if_fail (NM_IS_WIFI_AP (ap), NM_802_11_MODE_UNKNOWN);
-
-	return NM_WIFI_AP_GET_PRIVATE (ap)->mode;
-}
-
-static gboolean
-nm_wifi_ap_set_mode (NMWifiAP *ap, const NM80211Mode mode)
 {
 	NMWifiAPPrivate *priv;
 
@@ -464,128 +362,6 @@
 
 gboolean
 nm_wifi_ap_set_fake (NMWifiAP *ap, gboolean fake)
->>>>>>> 4dc905a9
-{
-	NMWifiAPPrivate *priv;
-
-	g_return_val_if_fail (NM_IS_WIFI_AP (ap), FALSE);
-<<<<<<< HEAD
-	g_return_val_if_fail (   mode == NM_802_11_MODE_ADHOC
-	                     || mode == NM_802_11_MODE_INFRA, FALSE);
-
-	priv = NM_WIFI_AP_GET_PRIVATE (ap);
-
-	if (priv->mode != mode) {
-		priv->mode = mode;
-		_notify (ap, PROP_MODE);
-=======
-
-	priv = NM_WIFI_AP_GET_PRIVATE (ap);
-
-	if (priv->fake != !!fake) {
-		priv->fake = fake;
->>>>>>> 4dc905a9
-		return TRUE;
-	}
-	return FALSE;
-}
-
-<<<<<<< HEAD
-gboolean
-nm_wifi_ap_is_hotspot (NMWifiAP *ap)
-{
-	g_return_val_if_fail (NM_IS_WIFI_AP (ap), FALSE);
-
-	return NM_WIFI_AP_GET_PRIVATE (ap)->hotspot;
-}
-
-gint8
-nm_wifi_ap_get_strength (NMWifiAP *ap)
-{
-	g_return_val_if_fail (NM_IS_WIFI_AP (ap), 0);
-
-	return NM_WIFI_AP_GET_PRIVATE (ap)->strength;
-}
-
-gboolean
-nm_wifi_ap_set_strength (NMWifiAP *ap, const gint8 strength)
-{
-	NMWifiAPPrivate *priv;
-
-	g_return_val_if_fail (NM_IS_WIFI_AP (ap), FALSE);
-
-	priv = NM_WIFI_AP_GET_PRIVATE (ap);
-
-	if (priv->strength != strength) {
-		priv->strength = strength;
-		_notify (ap, PROP_STRENGTH);
-		return TRUE;
-	}
-	return FALSE;
-}
-
-guint32
-nm_wifi_ap_get_freq (NMWifiAP *ap)
-{
-	g_return_val_if_fail (NM_IS_WIFI_AP (ap), 0);
-
-	return NM_WIFI_AP_GET_PRIVATE (ap)->freq;
-}
-
-gboolean
-nm_wifi_ap_set_freq (NMWifiAP *ap,
-                     const guint32 freq)
-{
-	NMWifiAPPrivate *priv;
-
-	g_return_val_if_fail (NM_IS_WIFI_AP (ap), FALSE);
-
-	priv = NM_WIFI_AP_GET_PRIVATE (ap);
-
-	if (priv->freq != freq) {
-		priv->freq = freq;
-		_notify (ap, PROP_FREQUENCY);
-		return TRUE;
-	}
-	return FALSE;
-}
-
-guint32
-nm_wifi_ap_get_max_bitrate (NMWifiAP *ap)
-{
-	g_return_val_if_fail (NM_IS_WIFI_AP (ap), 0);
-	g_return_val_if_fail (nm_exported_object_is_exported (NM_EXPORTED_OBJECT (ap)), 0);
-
-	return NM_WIFI_AP_GET_PRIVATE (ap)->max_bitrate;
-}
-
-gboolean
-nm_wifi_ap_set_max_bitrate (NMWifiAP *ap, guint32 bitrate)
-{
-	NMWifiAPPrivate *priv;
-
-	g_return_val_if_fail (NM_IS_WIFI_AP (ap), FALSE);
-
-	priv = NM_WIFI_AP_GET_PRIVATE (ap);
-
-	if (priv->max_bitrate != bitrate) {
-		priv->max_bitrate = bitrate;
-		_notify (ap, PROP_MAX_BITRATE);
-		return TRUE;
-	}
-	return FALSE;
-}
-
-gboolean
-nm_wifi_ap_get_fake (const NMWifiAP *ap)
-{
-	g_return_val_if_fail (NM_IS_WIFI_AP (ap), FALSE);
-
-	return NM_WIFI_AP_GET_PRIVATE (ap)->fake;
-}
-
-gboolean
-nm_wifi_ap_set_fake (NMWifiAP *ap, gboolean fake)
 {
 	NMWifiAPPrivate *priv;
 
@@ -600,86 +376,6 @@
 	return FALSE;
 }
 
-static gboolean
-nm_wifi_ap_set_last_seen (NMWifiAP *ap, gint32 last_seen)
-{
-	NMWifiAPPrivate *priv;
-
-	g_return_val_if_fail (NM_IS_WIFI_AP (ap), FALSE);
-
-	priv = NM_WIFI_AP_GET_PRIVATE (ap);
-
-	if (priv->last_seen != last_seen) {
-		priv->last_seen = last_seen;
-		_notify (ap, PROP_LAST_SEEN);
-		return TRUE;
-	}
-	return FALSE;
-}
-
-/*****************************************************************************/
-
-static NM80211ApSecurityFlags
-security_from_vardict (GVariant *security)
-{
-	NM80211ApSecurityFlags flags = NM_802_11_AP_SEC_NONE;
-	const char **array, *tmp;
-
-	g_return_val_if_fail (g_variant_is_of_type (security, G_VARIANT_TYPE_VARDICT), NM_802_11_AP_SEC_NONE);
-
-	if (   g_variant_lookup (security, "KeyMgmt", "^a&s", &array)
-	    && array) {
-		if (g_strv_contains (array, "wpa-psk"))
-			flags |= NM_802_11_AP_SEC_KEY_MGMT_PSK;
-		if (g_strv_contains (array, "wpa-eap"))
-			flags |= NM_802_11_AP_SEC_KEY_MGMT_802_1X;
-		g_free (array);
-	}
-
-	if (   g_variant_lookup (security, "Pairwise", "^a&s", &array)
-	    && array) {
-		if (g_strv_contains (array, "tkip"))
-			flags |= NM_802_11_AP_SEC_PAIR_TKIP;
-		if (g_strv_contains (array, "ccmp"))
-			flags |= NM_802_11_AP_SEC_PAIR_CCMP;
-		g_free (array);
-	}
-
-	if (g_variant_lookup (security, "Group", "&s", &tmp)) {
-		if (strcmp (tmp, "wep40") == 0)
-			flags |= NM_802_11_AP_SEC_GROUP_WEP40;
-		if (strcmp (tmp, "wep104") == 0)
-			flags |= NM_802_11_AP_SEC_GROUP_WEP104;
-		if (strcmp (tmp, "tkip") == 0)
-			flags |= NM_802_11_AP_SEC_GROUP_TKIP;
-		if (strcmp (tmp, "ccmp") == 0)
-			flags |= NM_802_11_AP_SEC_GROUP_CCMP;
-	}
-
-	return flags;
-}
-
-gboolean
-nm_wifi_ap_update_from_properties (NMWifiAP *ap,
-                                   const char *supplicant_path,
-                                   GVariant *properties)
-{
-	NMWifiAPPrivate *priv;
-	const guint8 *bytes;
-	GVariant *v;
-	gsize len;
-	gboolean b = FALSE;
-	const char *s;
-	gint16 i16;
-	guint16 u16;
-	gboolean changed = FALSE;
-
-	g_return_val_if_fail (NM_IS_WIFI_AP (ap), FALSE);
-	g_return_val_if_fail (properties, FALSE);
-
-	priv = NM_WIFI_AP_GET_PRIVATE (ap);
-
-=======
 static gboolean
 nm_wifi_ap_set_last_seen (NMWifiAP *ap, gint32 last_seen)
 {
@@ -1081,7 +777,6 @@
 
 	priv = NM_WIFI_AP_GET_PRIVATE (ap);
 
->>>>>>> 4dc905a9
 	g_object_freeze_notify (G_OBJECT (ap));
 
 	if (g_variant_lookup (properties, "Privacy", "b", &b) && b)
@@ -1113,7 +808,6 @@
 
 		g_variant_unref (v);
 	}
-<<<<<<< HEAD
 
 	v = g_variant_lookup_value (properties, "BSSID", G_VARIANT_TYPE_BYTESTRING);
 	if (v) {
@@ -1125,34 +819,6 @@
 		g_variant_unref (v);
 	}
 
-	v = g_variant_lookup_value (properties, "Rates", G_VARIANT_TYPE ("au"));
-	if (v) {
-		const guint32 *rates = g_variant_get_fixed_array (v, &len, sizeof (guint32));
-		guint32 maxrate = 0;
-		int i;
-
-		/* Find the max AP rate */
-		for (i = 0; i < len; i++) {
-			if (rates[i] > maxrate)
-				maxrate = rates[i];
-		}
-		if (maxrate)
-			changed |= nm_wifi_ap_set_max_bitrate (ap, maxrate / 1000);
-		g_variant_unref (v);
-	}
-
-=======
-
-	v = g_variant_lookup_value (properties, "BSSID", G_VARIANT_TYPE_BYTESTRING);
-	if (v) {
-		bytes = g_variant_get_fixed_array (v, &len, 1);
-		if (   len == ETH_ALEN
-		    && memcmp (bytes, nm_ip_addr_zero.addr_eth, ETH_ALEN) != 0
-		    && memcmp (bytes, (char[ETH_ALEN]) { 0xFF, 0xFF, 0xFF, 0xFF, 0xFF, 0xFF }, ETH_ALEN) != 0)
-			changed |= nm_wifi_ap_set_address_bin (ap, bytes);
-		g_variant_unref (v);
-	}
-
 	max_rate = 0;
 	v = g_variant_lookup_value (properties, "Rates", G_VARIANT_TYPE ("au"));
 	if (v) {
@@ -1171,7 +837,6 @@
 	if (max_rate)
 		changed |= nm_wifi_ap_set_max_bitrate (ap, max_rate / 1000);
 
->>>>>>> 4dc905a9
 	v = g_variant_lookup_value (properties, "WPA", G_VARIANT_TYPE_VARDICT);
 	if (v) {
 		changed |= nm_wifi_ap_set_wpa_flags (ap, priv->wpa_flags | security_from_vardict (v));
