/* -*- Mode: C; tab-width: 4; indent-tabs-mode: t; c-basic-offset: 4 -*- */
/* NetworkManager -- Network link manager
 *
 * This program is free software; you can redistribute it and/or modify
 * it under the terms of the GNU General Public License as published by
 * the Free Software Foundation; either version 2 of the License, or
 * (at your option) any later version.
 *
 * This program is distributed in the hope that it will be useful,
 * but WITHOUT ANY WARRANTY; without even the implied warranty of
 * MERCHANTABILITY or FITNESS FOR A PARTICULAR PURPOSE.  See the
 * GNU General Public License for more details.
 *
 * You should have received a copy of the GNU General Public License along
 * with this program; if not, write to the Free Software Foundation, Inc.,
 * 51 Franklin Street, Fifth Floor, Boston, MA 02110-1301 USA.
 *
 * Copyright (C) 2005 - 2010 Red Hat, Inc.
 * Copyright (C) 2006 - 2008 Novell, Inc.
 */

#include <glib.h>
#include <glib/gi18n.h>
#include <netinet/in.h>
#include <string.h>
#include <net/ethernet.h>
#include <stdlib.h>
#include <linux/types.h>
#include <linux/sockios.h>
#include <linux/version.h>
#include <linux/ethtool.h>
#include <sys/ioctl.h>
#include <unistd.h>
#include <linux/if.h>
#include <errno.h>

#define G_UDEV_API_IS_SUBJECT_TO_CHANGE
#include <gudev/gudev.h>

#include <netlink/route/addr.h>

#include "nm-glib-compat.h"
#include "nm-device-ethernet.h"
#include "nm-device-interface.h"
#include "nm-device-private.h"
#include "nm-activation-request.h"
#include "NetworkManagerUtils.h"
#include "nm-supplicant-manager.h"
#include "nm-supplicant-interface.h"
#include "nm-supplicant-config.h"
#include "nm-netlink-monitor.h"
#include "nm-system.h"
#include "nm-setting-connection.h"
#include "nm-setting-wired.h"
#include "nm-setting-8021x.h"
#include "nm-setting-pppoe.h"
#include "ppp-manager/nm-ppp-manager.h"
#include "nm-logging.h"
#include "nm-properties-changed-signal.h"
#include "nm-dhcp-manager.h"

#include "nm-device-ethernet-glue.h"


G_DEFINE_TYPE (NMDeviceEthernet, nm_device_ethernet, NM_TYPE_DEVICE)

#define NM_DEVICE_ETHERNET_GET_PRIVATE(o) (G_TYPE_INSTANCE_GET_PRIVATE ((o), NM_TYPE_DEVICE_ETHERNET, NMDeviceEthernetPrivate))

#define WIRED_SECRETS_TRIES "wired-secrets-tries"

typedef enum
{
	NM_ETHERNET_ERROR_CONNECTION_NOT_WIRED = 0,
	NM_ETHERNET_ERROR_CONNECTION_INVALID,
	NM_ETHERNET_ERROR_CONNECTION_INCOMPATIBLE,
} NMEthernetError;

#define NM_ETHERNET_ERROR (nm_ethernet_error_quark ())
#define NM_TYPE_ETHERNET_ERROR (nm_ethernet_error_get_type ()) 

typedef struct SupplicantStateTask {
	NMDeviceEthernet *self;
	guint32 new_state;
	guint32 old_state;
	gboolean mgr_task;
	guint source_id;
} SupplicantStateTask;

typedef struct Supplicant {
	NMSupplicantManager *mgr;
	NMSupplicantInterface *iface;

	/* signal handler ids */
	guint mgr_state_id;
	guint iface_error_id;
	guint iface_state_id;
	guint iface_con_state_id;

	/* Timeouts and idles */
	guint iface_con_error_cb_id;
	guint con_timeout_id;

	GSList *iface_tasks;
	GSList *mgr_tasks;
} Supplicant;

typedef struct {
	gboolean            disposed;

<<<<<<< HEAD
	struct ether_addr	hw_addr;
	char *              s390_subchannels;
	gboolean			carrier;
=======
	guint8              hw_addr[ETH_ALEN];      /* Currently set MAC address */
	guint8              perm_hw_addr[ETH_ALEN]; /* Currently set MAC address */
	gboolean            carrier;
>>>>>>> 91ab673b

	NMNetlinkMonitor *  monitor;
	gulong              link_connected_id;
	gulong              link_disconnected_id;
	guint               carrier_action_defer_id;

	Supplicant          supplicant;
	guint               supplicant_timeout_id;

	/* s390 */
	char *              subchan1;
	char *              subchan2;
	char *              subchan3;

	/* PPPoE */
	NMPPPManager *ppp_manager;
	NMIP4Config  *pending_ip4_config;
} NMDeviceEthernetPrivate;

enum {
	PROPERTIES_CHANGED,

	LAST_SIGNAL
};

static guint signals[LAST_SIGNAL] = { 0 };

enum {
	PROP_0,
	PROP_HW_ADDRESS,
	PROP_PERM_HW_ADDRESS,
	PROP_SPEED,
	PROP_CARRIER,

	LAST_PROP
};


static gboolean supports_mii_carrier_detect (NMDeviceEthernet *dev);
static gboolean supports_ethtool_carrier_detect (NMDeviceEthernet *dev);

static GQuark
nm_ethernet_error_quark (void)
{
	static GQuark quark = 0;
	if (!quark)
		quark = g_quark_from_static_string ("nm-ethernet-error");
	return quark;
}

/* This should really be standard. */
#define ENUM_ENTRY(NAME, DESC) { NAME, "" #NAME "", DESC }

static GType
nm_ethernet_error_get_type (void)
{
	static GType etype = 0;

	if (etype == 0) {
		static const GEnumValue values[] = {
			/* Connection was not a wired connection. */
			ENUM_ENTRY (NM_ETHERNET_ERROR_CONNECTION_NOT_WIRED, "ConnectionNotWired"),
			/* Connection was not a valid wired connection. */
			ENUM_ENTRY (NM_ETHERNET_ERROR_CONNECTION_INVALID, "ConnectionInvalid"),
			/* Connection does not apply to this device. */
			ENUM_ENTRY (NM_ETHERNET_ERROR_CONNECTION_INCOMPATIBLE, "ConnectionIncompatible"),
			{ 0, 0, 0 }
		};
		etype = g_enum_register_static ("NMEthernetError", values);
	}
	return etype;
}

static void
carrier_action_defer_clear (NMDeviceEthernet *self)
{
	NMDeviceEthernetPrivate *priv = NM_DEVICE_ETHERNET_GET_PRIVATE (self);

	if (priv->carrier_action_defer_id) {
		g_source_remove (priv->carrier_action_defer_id);
		priv->carrier_action_defer_id = 0;
	}
}

static gboolean
carrier_action_defer_cb (gpointer user_data)
{
	NMDeviceEthernet *self = NM_DEVICE_ETHERNET (user_data);
	NMDeviceEthernetPrivate *priv = NM_DEVICE_ETHERNET_GET_PRIVATE (self);
	NMDeviceState state;

	priv->carrier_action_defer_id = 0;

	state = nm_device_interface_get_state (NM_DEVICE_INTERFACE (self));
	if (state == NM_DEVICE_STATE_UNAVAILABLE) {
		if (priv->carrier)
			nm_device_state_changed (NM_DEVICE (self), NM_DEVICE_STATE_DISCONNECTED, NM_DEVICE_STATE_REASON_CARRIER);
	} else if (state >= NM_DEVICE_STATE_DISCONNECTED) {
		if (!priv->carrier)
			nm_device_state_changed (NM_DEVICE (self), NM_DEVICE_STATE_UNAVAILABLE, NM_DEVICE_STATE_REASON_CARRIER);
	}

	return FALSE;
}

static void
set_carrier (NMDeviceEthernet *self,
             const gboolean carrier,
             const gboolean defer_action)
{
	NMDeviceEthernetPrivate *priv;
	NMDeviceState state;

	g_return_if_fail (NM_IS_DEVICE (self));

	priv = NM_DEVICE_ETHERNET_GET_PRIVATE (self);
	if (priv->carrier == carrier)
		return;

	/* Clear any previous deferred action */
	carrier_action_defer_clear (self);

	priv->carrier = carrier;
	g_object_notify (G_OBJECT (self), NM_DEVICE_ETHERNET_CARRIER);

	state = nm_device_interface_get_state (NM_DEVICE_INTERFACE (self));
	nm_log_info (LOGD_HW | LOGD_ETHER, "(%s): carrier now %s (device state %d%s)",
	             nm_device_get_iface (NM_DEVICE (self)),
	             carrier ? "ON" : "OFF",
	             state,
	             defer_action ? ", deferring action for 4 seconds" : "");

	if (defer_action)
		priv->carrier_action_defer_id = g_timeout_add_seconds (4, carrier_action_defer_cb, self);
	else
		carrier_action_defer_cb (self);
}

static void
carrier_on (NMNetlinkMonitor *monitor,
            int idx,
            gpointer user_data)
{
	NMDevice *device = NM_DEVICE (user_data);
	NMDeviceEthernet *self = NM_DEVICE_ETHERNET (device);
	guint32 caps;

	/* Make sure signal is for us */
	if (idx == nm_device_get_ifindex (device)) {
		/* Ignore spurious netlink messages */
		caps = nm_device_get_capabilities (device);
		if (!(caps & NM_DEVICE_CAP_CARRIER_DETECT))
			return;

		set_carrier (self, TRUE, FALSE);
	}
}

static void
carrier_off (NMNetlinkMonitor *monitor,
             int idx,
             gpointer user_data)
{
	NMDevice *device = NM_DEVICE (user_data);
	NMDeviceEthernet *self = NM_DEVICE_ETHERNET (device);
	guint32 caps;

	/* Make sure signal is for us */
	if (idx == nm_device_get_ifindex (device)) {
		NMDeviceState state;
		gboolean defer = FALSE;

		/* Ignore spurious netlink messages */
		caps = nm_device_get_capabilities (device);
		if (!(caps & NM_DEVICE_CAP_CARRIER_DETECT))
			return;

		/* Defer carrier-off event actions while connected by a few seconds
		 * so that tripping over a cable, power-cycling a switch, or breaking
		 * off the RJ45 locking tab isn't so catastrophic.
		 */
		state = nm_device_interface_get_state (NM_DEVICE_INTERFACE (self));
		if (state > NM_DEVICE_STATE_DISCONNECTED)
			defer = TRUE;

		set_carrier (self, FALSE, defer);
	}
}

static void
_update_s390_subchannels (NMDeviceEthernet *self)
{
	NMDeviceEthernetPrivate *priv = NM_DEVICE_ETHERNET_GET_PRIVATE (self);
	const char *iface;
	GUdevClient *client;
	GUdevDevice *dev;
	GUdevDevice *parent;
	const char *parent_path, *item, *driver;
	const char *subsystems[] = { "net", NULL };
	GDir *dir;
	GError *error = NULL;

	iface = nm_device_get_iface (NM_DEVICE (self));

	client = g_udev_client_new (subsystems);
	if (!client) {
		nm_log_warn (LOGD_DEVICE | LOGD_HW, "(%s): failed to initialize GUdev client", iface);
		return;
	}

	dev = g_udev_client_query_by_subsystem_and_name (client, "net", iface);
	if (!dev) {
		nm_log_warn (LOGD_DEVICE | LOGD_HW, "(%s): failed to find device with udev", iface);
		goto out;
	}

	/* Try for the "ccwgroup" parent */
	parent = g_udev_device_get_parent_with_subsystem (dev, "ccwgroup", NULL);
	if (!parent) {
		/* FIXME: whatever 'lcs' devices' subsystem is here... */
		if (!parent) {
			/* Not an s390 device */
			goto out;
		}
	}

	parent_path = g_udev_device_get_sysfs_path (parent);
	dir = g_dir_open (parent_path, 0, &error);
	if (!dir) {
		nm_log_warn (LOGD_DEVICE | LOGD_HW, "(%s): failed to open directory '%s': %s",
		             iface, parent_path,
		             error && error->message ? error->message : "(unknown)");
		g_clear_error (&error);
		goto out;
	}

	/* FIXME: we probably care about ordering here to ensure that we map
	 * cdev0 -> subchan1, cdev1 -> subchan2, etc.
	 */
	while ((item = g_dir_read_name (dir))) {
		char buf[50];
		char *cdev_path;

		if (strncmp (item, "cdev", 4))
			continue;  /* Not a subchannel link */

		cdev_path = g_strdup_printf ("%s/%s", parent_path, item);

		memset (buf, 0, sizeof (buf));
		errno = 0;
		if (readlink (cdev_path, &buf[0], sizeof (buf) - 1) >= 0) {
			if (!priv->subchan1)
				priv->subchan1 = g_path_get_basename (buf);
			else if (!priv->subchan2)
				priv->subchan2 = g_path_get_basename (buf);
			else if (!priv->subchan3)
				priv->subchan3 = g_path_get_basename (buf);
		} else {
			nm_log_warn (LOGD_DEVICE | LOGD_HW,
			             "(%s): failed to read cdev link '%s': %s",
			             iface, cdev_path, errno);
		}
		g_free (cdev_path);
	};

	driver = nm_device_get_driver (NM_DEVICE (self));
	nm_log_info (LOGD_DEVICE | LOGD_HW,
	             "(%s): found s390 '%s' subchannels [%s, %s, %s]",
	             iface,
	             driver ? driver : "(unknown driver)",
	             priv->subchan1 ? priv->subchan1 : "(none)",
	             priv->subchan2 ? priv->subchan2 : "(none)",
	             priv->subchan3 ? priv->subchan3 : "(none)");

	g_dir_close (dir);

out:
	if (parent)
		g_object_unref (parent);
	if (dev)
		g_object_unref (dev);
	g_object_unref (client);
}

static GObject*
constructor (GType type,
			 guint n_construct_params,
			 GObjectConstructParam *construct_params)
{
	GObject *object;
	NMDeviceEthernetPrivate *priv;
	NMDevice *self;
	guint32 caps;

	object = G_OBJECT_CLASS (nm_device_ethernet_parent_class)->constructor (type,
	                                                                        n_construct_params,
	                                                                        construct_params);
	if (!object)
		return NULL;

	self = NM_DEVICE (object);
	priv = NM_DEVICE_ETHERNET_GET_PRIVATE (self);

	nm_log_dbg (LOGD_HW | LOGD_OLPC_MESH, "(%s): kernel ifindex %d",
	            nm_device_get_iface (NM_DEVICE (self)),
	            nm_device_get_ifindex (NM_DEVICE (self)));

	/* s390 stuff */
	_update_s390_subchannels (NM_DEVICE_ETHERNET (self));

	caps = nm_device_get_capabilities (self);
	if (caps & NM_DEVICE_CAP_CARRIER_DETECT) {
		GError *error = NULL;
		guint32 ifflags = 0;

		/* Only listen to netlink for cards that support carrier detect */
		priv->monitor = nm_netlink_monitor_get ();

		priv->link_connected_id = g_signal_connect (priv->monitor, "carrier-on",
		                                            G_CALLBACK (carrier_on),
		                                            self);
		priv->link_disconnected_id = g_signal_connect (priv->monitor, "carrier-off",
		                                               G_CALLBACK (carrier_off),
		                                               self);

		/* Get initial link state */
		if (!nm_netlink_monitor_get_flags_sync (priv->monitor,
		                                        nm_device_get_ifindex (NM_DEVICE (self)),
		                                        &ifflags,
		                                        &error)) {
			nm_log_warn (LOGD_HW | LOGD_ETHER,
			             "(%s): couldn't get initial carrier state: (%d) %s",
			             nm_device_get_iface (NM_DEVICE (self)),
			             error ? error->code : -1,
			             (error && error->message) ? error->message : "unknown");
			g_clear_error (&error);
		} else
			priv->carrier = !!(ifflags & IFF_LOWER_UP);

		nm_log_info (LOGD_HW | LOGD_ETHER,
		             "(%s): carrier is %s",
		             nm_device_get_iface (NM_DEVICE (self)),
		             priv->carrier ? "ON" : "OFF");

		/* Request link state again just in case an error occurred getting the
		 * initial link state.
		 */
		if (!nm_netlink_monitor_request_status (priv->monitor, &error)) {
			nm_log_warn (LOGD_HW | LOGD_ETHER,
			             "(%s): couldn't request carrier state: (%d) %s",
			             nm_device_get_iface (NM_DEVICE (self)),
			             error ? error->code : -1,
			             (error && error->message) ? error->message : "unknown");
			g_clear_error (&error);
		}
	} else {
		nm_log_info (LOGD_HW | LOGD_ETHER,
		             "(%s): driver '%s' does not support carrier detection.",
		             nm_device_get_iface (self),
		             nm_device_get_driver (self));
		priv->carrier = TRUE;
	}

	return object;
}

static void
nm_device_ethernet_init (NMDeviceEthernet * self)
{
}

static gboolean
real_is_up (NMDevice *device)
{
	if (!NM_DEVICE_ETHERNET_GET_PRIVATE (device)->supplicant.mgr)
		return FALSE;

	return TRUE;
}

static gboolean
real_bring_up (NMDevice *dev)
{
	NMDeviceEthernetPrivate *priv = NM_DEVICE_ETHERNET_GET_PRIVATE (dev);

	priv->supplicant.mgr = nm_supplicant_manager_get ();

	return priv->supplicant.mgr ? TRUE : FALSE;
}

static void
real_take_down (NMDevice *dev)
{
	NMDeviceEthernetPrivate *priv = NM_DEVICE_ETHERNET_GET_PRIVATE (dev);

	if (priv->supplicant.mgr) {
		g_object_unref (priv->supplicant.mgr);
		priv->supplicant.mgr = NULL;
	}
}

static gboolean
real_hw_is_up (NMDevice *device)
{
	return nm_system_device_is_up (device);
}

static gboolean
real_hw_bring_up (NMDevice *dev, gboolean *no_firmware)
{
	return nm_system_device_set_up_down (dev, TRUE, no_firmware);
}

static void
real_hw_take_down (NMDevice *dev)
{
	nm_system_device_set_up_down (dev, FALSE, NULL);
}

NMDevice *
nm_device_ethernet_new (const char *udi,
						const char *iface,
						const char *driver)
{
	g_return_val_if_fail (udi != NULL, NULL);
	g_return_val_if_fail (iface != NULL, NULL);
	g_return_val_if_fail (driver != NULL, NULL);

	return (NMDevice *) g_object_new (NM_TYPE_DEVICE_ETHERNET,
	                                  NM_DEVICE_INTERFACE_UDI, udi,
	                                  NM_DEVICE_INTERFACE_IFACE, iface,
	                                  NM_DEVICE_INTERFACE_DRIVER, driver,
	                                  NM_DEVICE_INTERFACE_TYPE_DESC, "Ethernet",
	                                  NM_DEVICE_INTERFACE_DEVICE_TYPE, NM_DEVICE_TYPE_ETHERNET,
	                                  NULL);
}


/*
 * nm_device_ethernet_get_address
 *
 * Get a device's hardware address
 *
 */
void
nm_device_ethernet_get_address (NMDeviceEthernet *self, struct ether_addr *addr)
{
	NMDeviceEthernetPrivate *priv;

	g_return_if_fail (self != NULL);
	g_return_if_fail (addr != NULL);

	priv = NM_DEVICE_ETHERNET_GET_PRIVATE (self);
	memcpy (addr, &priv->hw_addr, sizeof (priv->hw_addr));
}

/* Returns speed in Mb/s */
static guint32
nm_device_ethernet_get_speed (NMDeviceEthernet *self)
{
	int fd;
	struct ifreq ifr;
	struct ethtool_cmd edata = {
		.cmd = ETHTOOL_GSET,
	};
	guint32 speed = 0;

	g_return_val_if_fail (self != NULL, 0);

	fd = socket (PF_INET, SOCK_DGRAM, 0);
	if (fd < 0) {
		nm_log_warn (LOGD_HW, "couldn't open control socket.");
		return 0;
	}

	memset (&ifr, 0, sizeof (struct ifreq));
	strncpy (ifr.ifr_name, nm_device_get_iface (NM_DEVICE (self)), IFNAMSIZ);
	ifr.ifr_data = (char *) &edata;

	if (ioctl (fd, SIOCETHTOOL, &ifr) < 0)
		goto out;

#if LINUX_VERSION_CODE < KERNEL_VERSION(2,6,27)
	speed = edata.speed;
#else
	speed = ethtool_cmd_speed (&edata);
#endif

	if (speed == G_MAXUINT16 || speed == G_MAXUINT32)
		speed = 0;

out:
	close (fd);
	return speed;
}

static void
_update_hw_addr (NMDeviceEthernet *self, const guint8 *addr)
{
	NMDeviceEthernetPrivate *priv = NM_DEVICE_ETHERNET_GET_PRIVATE (self);

	g_return_if_fail (addr != NULL);

	if (memcmp (&priv->hw_addr, addr, ETH_ALEN)) {
		memcpy (&priv->hw_addr, addr, ETH_ALEN);
		g_object_notify (G_OBJECT (self), NM_DEVICE_ETHERNET_HW_ADDRESS);
	}
}

static gboolean
_set_hw_addr (NMDeviceEthernet *self, const guint8 *addr, const char *detail)
{
	NMDevice *dev = NM_DEVICE (self);
	NMDeviceEthernetPrivate *priv = NM_DEVICE_ETHERNET_GET_PRIVATE (self);
	const char *iface;
	char *mac_str = NULL;
	gboolean success = FALSE;

	g_return_val_if_fail (addr != NULL, FALSE);

	iface = nm_device_get_iface (dev);

	mac_str = g_strdup_printf ("%02X:%02X:%02X:%02X:%02X:%02X",
	                           addr[0], addr[1], addr[2], addr[3], addr[4], addr[5]);

	/* Do nothing if current MAC is same */
	if (!memcmp (&priv->hw_addr, addr, ETH_ALEN)) {
		nm_log_dbg (LOGD_DEVICE | LOGD_ETHER, "(%s): no MAC address change needed",
		            iface, detail, mac_str);
		g_free (mac_str);
		return TRUE;
	}

	/* Can't change MAC address while device is up */
	real_hw_take_down (dev);

	success = nm_system_device_set_mac (iface, (struct ether_addr *) addr);
	if (success) {
		/* MAC address succesfully changed; update the current MAC to match */
		_update_hw_addr (self, addr);
		nm_log_info (LOGD_DEVICE | LOGD_ETHER, "(%s): %s MAC address to %s",
		             iface, detail, mac_str);
	} else {
		nm_log_warn (LOGD_DEVICE | LOGD_ETHER, "(%s): failed to %s MAC address to %s",
		             iface, detail, mac_str);
	}
	real_hw_bring_up (dev, NULL);
	g_free (mac_str);

	return success;
}

static void
real_update_hw_address (NMDevice *dev)
{
	NMDeviceEthernet *self = NM_DEVICE_ETHERNET (dev);
	struct ifreq req;
	int fd;

	fd = socket (PF_INET, SOCK_DGRAM, 0);
	if (fd < 0) {
		nm_log_warn (LOGD_HW, "couldn't open control socket.");
		return;
	}

	memset (&req, 0, sizeof (struct ifreq));
	strncpy (req.ifr_name, nm_device_get_iface (dev), IFNAMSIZ);

	errno = 0;
	if (ioctl (fd, SIOCGIFHWADDR, &req) < 0) {
		nm_log_err (LOGD_HW | LOGD_ETHER,
		            "(%s) failed to read hardware address (error %d)",
		            nm_device_get_iface (dev), errno);
	} else
		_update_hw_addr (self, (const guint8 *) &req.ifr_hwaddr.sa_data);

	close (fd);
}

static void
real_update_permanent_hw_address (NMDevice *dev)
{
	NMDeviceEthernet *self = NM_DEVICE_ETHERNET (dev);
	NMDeviceEthernetPrivate *priv = NM_DEVICE_ETHERNET_GET_PRIVATE (self);
	struct ifreq req;
	struct ethtool_perm_addr *epaddr = NULL;
	int fd, ret;

	fd = socket (PF_INET, SOCK_DGRAM, 0);
	if (fd < 0) {
		nm_log_warn (LOGD_HW, "couldn't open control socket.");
		return;
	}

	/* Get permanent MAC address */
	memset (&req, 0, sizeof (struct ifreq));
	strncpy (req.ifr_name, nm_device_get_iface (dev), IFNAMSIZ);

	epaddr = g_malloc0 (sizeof (struct ethtool_perm_addr) + ETH_ALEN);
	epaddr->cmd = ETHTOOL_GPERMADDR;
	epaddr->size = ETH_ALEN;
	req.ifr_data = (void *) epaddr;

	errno = 0;
	ret = ioctl (fd, SIOCETHTOOL, &req);
	if ((ret < 0) || !nm_ethernet_address_is_valid ((struct ether_addr *) epaddr->data)) {
		nm_log_err (LOGD_HW | LOGD_ETHER, "(%s): unable to read permanent MAC address (error %d)",
		            nm_device_get_iface (dev), errno);
		/* Fall back to current address */
		memcpy (epaddr->data, &priv->hw_addr, ETH_ALEN);
	}

	if (memcmp (&priv->perm_hw_addr, epaddr->data, ETH_ALEN)) {
		memcpy (&priv->perm_hw_addr, epaddr->data, ETH_ALEN);
		g_object_notify (G_OBJECT (dev), NM_DEVICE_ETHERNET_PERMANENT_HW_ADDRESS);
	}

	close (fd);
}

static guint32
real_get_generic_capabilities (NMDevice *dev)
{
	NMDeviceEthernet *self = NM_DEVICE_ETHERNET (dev);
	guint32	caps = NM_DEVICE_CAP_NONE;

	/* cipsec devices are also explicitly unsupported at this time */
	if (strstr (nm_device_get_iface (dev), "cipsec"))
		return NM_DEVICE_CAP_NONE;

	if (supports_ethtool_carrier_detect (self) || supports_mii_carrier_detect (self))
		caps |= NM_DEVICE_CAP_CARRIER_DETECT;

	caps |= NM_DEVICE_CAP_NM_SUPPORTED;

	return caps;
}

static gboolean
real_can_interrupt_activation (NMDevice *dev)
{
	NMDeviceEthernet *self = NM_DEVICE_ETHERNET (dev);
	gboolean interrupt = FALSE;

	/* Devices that support carrier detect can interrupt activation
	 * if the link becomes inactive.
	 */
	if (nm_device_get_capabilities (dev) & NM_DEVICE_CAP_CARRIER_DETECT) {
		if (NM_DEVICE_ETHERNET_GET_PRIVATE (self)->carrier == FALSE)
			interrupt = TRUE;
	}
	return interrupt;
}

static gboolean
real_is_available (NMDevice *dev)
{
	NMDeviceEthernet *self = NM_DEVICE_ETHERNET (dev);

	/* Can't do anything if there isn't a carrier */
	if (!NM_DEVICE_ETHERNET_GET_PRIVATE (self)->carrier)
		return FALSE;

	return TRUE;
}

static NMConnection *
real_get_best_auto_connection (NMDevice *dev,
                               GSList *connections,
                               char **specific_object)
{
	NMDeviceEthernet *self = NM_DEVICE_ETHERNET (dev);
	NMDeviceEthernetPrivate *priv = NM_DEVICE_ETHERNET_GET_PRIVATE (self);
	GSList *iter;

	for (iter = connections; iter; iter = g_slist_next (iter)) {
		NMConnection *connection = NM_CONNECTION (iter->data);
		NMSettingConnection *s_con;
		NMSettingWired *s_wired;
		const char *connection_type;
		gboolean is_pppoe = FALSE;

		s_con = (NMSettingConnection *) nm_connection_get_setting (connection, NM_TYPE_SETTING_CONNECTION);
		g_assert (s_con);

		connection_type = nm_setting_connection_get_connection_type (s_con);
		if (!strcmp (connection_type, NM_SETTING_PPPOE_SETTING_NAME))
			is_pppoe = TRUE;

		if (!is_pppoe && strcmp (connection_type, NM_SETTING_WIRED_SETTING_NAME))
			continue;
		if (!nm_setting_connection_get_autoconnect (s_con))
			continue;

		s_wired = (NMSettingWired *) nm_connection_get_setting (connection, NM_TYPE_SETTING_WIRED);
		/* Wired setting optional for PPPoE */
		if (!is_pppoe && !s_wired)
			continue;

		if (s_wired) {
			const GByteArray *mac;

			mac = nm_setting_wired_get_mac_address (s_wired);
			if (mac && memcmp (mac->data, &priv->perm_hw_addr, ETH_ALEN))
				continue;
		}

		return connection;
	}
	return NULL;
}

static void
real_connection_secrets_updated (NMDevice *dev,
                                 NMConnection *connection,
                                 GSList *updated_settings,
                                 RequestSecretsCaller caller)
{
	NMDeviceEthernetPrivate *priv = NM_DEVICE_ETHERNET_GET_PRIVATE (dev);
	NMActRequest *req;
	gboolean valid = FALSE;
	GSList *iter;

	g_return_if_fail (IS_ACTIVATING_STATE (nm_device_get_state (dev)));

	/* PPPoE? */
	if (caller == SECRETS_CALLER_PPP) {
		NMSettingPPPOE *s_pppoe;

		g_assert (priv->ppp_manager);

		s_pppoe = (NMSettingPPPOE *) nm_connection_get_setting (connection, NM_TYPE_SETTING_PPPOE);
		if (!s_pppoe) {
			nm_ppp_manager_update_secrets (priv->ppp_manager,
			                               nm_device_get_iface (dev),
			                               NULL,
			                               NULL,
			                               "missing PPPoE setting; no secrets could be found.");
		} else {
			const char *pppoe_username = nm_setting_pppoe_get_username (s_pppoe);
			const char *pppoe_password = nm_setting_pppoe_get_password (s_pppoe);

			nm_ppp_manager_update_secrets (priv->ppp_manager,
			                               nm_device_get_iface (dev),
			                               pppoe_username ? pppoe_username : "",
			                               pppoe_password ? pppoe_password : "",
			                               NULL);
		}
		return;
	}

	/* Only caller could be ourselves for 802.1x */
	g_return_if_fail (caller == SECRETS_CALLER_ETHERNET);
	g_return_if_fail (nm_device_get_state (dev) == NM_DEVICE_STATE_NEED_AUTH);

	for (iter = updated_settings; iter; iter = g_slist_next (iter)) {
		const char *setting_name = (const char *) iter->data;

		if (!strcmp (setting_name, NM_SETTING_802_1X_SETTING_NAME)) {
			valid = TRUE;
		} else {
			nm_log_warn (LOGD_DEVICE, "Ignoring updated secrets for setting '%s'.",
			             setting_name);
		}
	}

	req = nm_device_get_act_request (dev);
	g_assert (req);

	g_return_if_fail (nm_act_request_get_connection (req) == connection);
	nm_device_activate_schedule_stage1_device_prepare (dev);
}

/* FIXME: Move it to nm-device.c and then get rid of all foo_device_get_setting() all around.
   It's here now to keep the patch short. */
static NMSetting *
device_get_setting (NMDevice *device, GType setting_type)
{
	NMActRequest *req;
	NMSetting *setting = NULL;

	req = nm_device_get_act_request (device);
	if (req) {
		NMConnection *connection;

		connection = nm_act_request_get_connection (req);
		if (connection)
			setting = nm_connection_get_setting (connection, setting_type);
	}

	return setting;
}

/*****************************************************************************/
/* 802.1X */

static void
remove_supplicant_timeouts (NMDeviceEthernet *self)
{
	NMDeviceEthernetPrivate *priv = NM_DEVICE_ETHERNET_GET_PRIVATE (self);

	if (priv->supplicant.con_timeout_id) {
		g_source_remove (priv->supplicant.con_timeout_id);
		priv->supplicant.con_timeout_id = 0;
	}

	if (priv->supplicant_timeout_id) {
		g_source_remove (priv->supplicant_timeout_id);
		priv->supplicant_timeout_id = 0;
	}
}

static void
finish_supplicant_task (SupplicantStateTask *task, gboolean remove_source)
{
	NMDeviceEthernet *self = task->self;
	NMDeviceEthernetPrivate *priv = NM_DEVICE_ETHERNET_GET_PRIVATE (self);

	/* idle/timeout handlers should pass FALSE for remove_source, since they
	 * will tell glib to remove their source from the mainloop by returning
	 * FALSE when they exit.  When called from this NMDevice's dispose handler,
	 * remove_source should be TRUE to cancel all outstanding idle/timeout
	 * handlers asynchronously.
	 */
	if (task->source_id && remove_source)
		g_source_remove (task->source_id);

	if (task->mgr_task)
		priv->supplicant.mgr_tasks = g_slist_remove (priv->supplicant.mgr_tasks, task);
	else
		priv->supplicant.iface_tasks = g_slist_remove (priv->supplicant.iface_tasks, task);

	memset (task, 0, sizeof (SupplicantStateTask));
	g_slice_free (SupplicantStateTask, task);
}

static void
remove_supplicant_interface_error_handler (NMDeviceEthernet *self)
{
	NMDeviceEthernetPrivate *priv = NM_DEVICE_ETHERNET_GET_PRIVATE (self);

	if (priv->supplicant.iface_error_id != 0) {
		g_signal_handler_disconnect (priv->supplicant.iface, priv->supplicant.iface_error_id);
		priv->supplicant.iface_error_id = 0;
	}

	if (priv->supplicant.iface_con_error_cb_id > 0) {
		g_source_remove (priv->supplicant.iface_con_error_cb_id);
		priv->supplicant.iface_con_error_cb_id = 0;
	}
}

static void
supplicant_interface_release (NMDeviceEthernet *self)
{
	NMDeviceEthernetPrivate *priv = NM_DEVICE_ETHERNET_GET_PRIVATE (self);

	remove_supplicant_timeouts (self);
	remove_supplicant_interface_error_handler (self);

	/* Clean up all pending supplicant interface state idle tasks */
	while (priv->supplicant.iface_tasks)
		finish_supplicant_task ((SupplicantStateTask *) priv->supplicant.iface_tasks->data, TRUE);

	if (priv->supplicant.iface_con_state_id) {
		g_signal_handler_disconnect (priv->supplicant.iface, priv->supplicant.iface_con_state_id);
		priv->supplicant.iface_con_state_id = 0;
	}

	if (priv->supplicant.iface_state_id > 0) {
		g_signal_handler_disconnect (priv->supplicant.iface, priv->supplicant.iface_state_id);
		priv->supplicant.iface_state_id = 0;
	}

	if (priv->supplicant.mgr_state_id) {
		g_signal_handler_disconnect (priv->supplicant.mgr, priv->supplicant.mgr_state_id);
		priv->supplicant.mgr_state_id = 0;
	}

	if (priv->supplicant.iface) {
		nm_supplicant_interface_disconnect (priv->supplicant.iface);
		nm_supplicant_manager_release_iface (priv->supplicant.mgr, priv->supplicant.iface);
		priv->supplicant.iface = NULL;
	}
}

static gboolean
link_timeout_cb (gpointer user_data)
{
	NMDeviceEthernet *self = NM_DEVICE_ETHERNET (user_data);
	NMDeviceEthernetPrivate *priv = NM_DEVICE_ETHERNET_GET_PRIVATE (self);
	NMDevice *dev = NM_DEVICE (self);
	NMActRequest *req;
	NMConnection *connection;
	const char *setting_name;

	priv->supplicant_timeout_id = 0;

	req = nm_device_get_act_request (dev);

	if (nm_device_get_state (dev) == NM_DEVICE_STATE_ACTIVATED) {
		nm_device_state_changed (dev, NM_DEVICE_STATE_DISCONNECTED,
		                         NM_DEVICE_STATE_REASON_SUPPLICANT_DISCONNECT);
		return FALSE;
	}

	/* Disconnect event during initial authentication and credentials
	 * ARE checked - we are likely to have wrong key.  Ask the user for
	 * another one.
	 */
	if (nm_device_get_state (dev) != NM_DEVICE_STATE_CONFIG)
		goto time_out;

	connection = nm_act_request_get_connection (req);
	nm_connection_clear_secrets (connection);
	setting_name = nm_connection_need_secrets (connection, NULL);
	if (!setting_name)
		goto time_out;

	nm_log_info (LOGD_DEVICE | LOGD_ETHER,
	             "Activation (%s/wired): disconnected during authentication,"
	             " asking for new key.",
	             nm_device_get_iface (dev));
	supplicant_interface_release (self);

	nm_device_state_changed (dev, NM_DEVICE_STATE_NEED_AUTH, NM_DEVICE_STATE_REASON_SUPPLICANT_DISCONNECT);
	nm_act_request_get_secrets (req,
	                            setting_name,
	                            TRUE,
	                            SECRETS_CALLER_ETHERNET,
	                            NULL,
	                            NULL);

	return FALSE;

time_out:
	nm_log_warn (LOGD_DEVICE | LOGD_ETHER,
	             "(%s): link timed out.", nm_device_get_iface (dev));
	nm_device_state_changed (dev, NM_DEVICE_STATE_FAILED, NM_DEVICE_STATE_REASON_SUPPLICANT_DISCONNECT);

	return FALSE;
}

static gboolean
schedule_state_handler (NMDeviceEthernet *self,
                        GSourceFunc handler,
                        guint32 new_state,
                        guint32 old_state,
                        gboolean mgr_task)
{
	NMDeviceEthernetPrivate *priv = NM_DEVICE_ETHERNET_GET_PRIVATE (self);
	SupplicantStateTask *task;

	if (new_state == old_state)
		return TRUE;

	task = g_slice_new0 (SupplicantStateTask);
	if (!task) {
		nm_log_err (LOGD_DEVICE, "Not enough memory to process supplicant manager state change.");
		return FALSE;
	}

	task->self = self;
	task->new_state = new_state;
	task->old_state = old_state;
	task->mgr_task = mgr_task;

	task->source_id = g_idle_add (handler, task);
	if (mgr_task)
		priv->supplicant.mgr_tasks = g_slist_append (priv->supplicant.mgr_tasks, task);
	else
		priv->supplicant.iface_tasks = g_slist_append (priv->supplicant.iface_tasks, task);
	return TRUE;
}

static gboolean
supplicant_mgr_state_cb_handler (gpointer user_data)
{
	SupplicantStateTask *task = (SupplicantStateTask *) user_data;
	NMDevice *device = NM_DEVICE (task->self);

	/* If the supplicant went away, release the supplicant interface */
	if (task->new_state == NM_SUPPLICANT_MANAGER_STATE_DOWN) {
		supplicant_interface_release (task->self);

		if (nm_device_get_state (device) > NM_DEVICE_STATE_UNAVAILABLE) {
			nm_device_state_changed (device, NM_DEVICE_STATE_UNAVAILABLE,
			                         NM_DEVICE_STATE_REASON_SUPPLICANT_FAILED);
		}
	}

	finish_supplicant_task (task, FALSE);
	return FALSE;
}

static void
supplicant_mgr_state_cb (NMSupplicantInterface * iface,
                         guint32 new_state,
                         guint32 old_state,
                         gpointer user_data)
{
	nm_log_info (LOGD_DEVICE | LOGD_ETHER,
	             "(%s): supplicant manager state:  %s -> %s",
	             nm_device_get_iface (NM_DEVICE (user_data)),
	             nm_supplicant_manager_state_to_string (old_state),
	             nm_supplicant_manager_state_to_string (new_state));

	schedule_state_handler (NM_DEVICE_ETHERNET (user_data),
	                        supplicant_mgr_state_cb_handler,
	                        new_state,
	                        old_state,
	                        TRUE);
}

static NMSupplicantConfig *
build_supplicant_config (NMDeviceEthernet *self)
{
	const char *con_path;
	NMSupplicantConfig *config = NULL;
	NMSetting8021x *security;
	NMConnection *connection;

	connection = nm_act_request_get_connection (nm_device_get_act_request (NM_DEVICE (self)));
	g_return_val_if_fail (connection, NULL);
	con_path = nm_connection_get_path (connection);

	config = nm_supplicant_config_new ();
	if (!config)
		return NULL;

	security = NM_SETTING_802_1X (nm_connection_get_setting (connection, NM_TYPE_SETTING_802_1X));
	if (!nm_supplicant_config_add_setting_8021x (config, security, con_path, TRUE)) {
		nm_log_warn (LOGD_DEVICE, "Couldn't add 802.1X security setting to supplicant config.");
		g_object_unref (config);
		config = NULL;
	}

	return config;
}

static gboolean
supplicant_iface_state_cb_handler (gpointer user_data)
{
	SupplicantStateTask *task = (SupplicantStateTask *) user_data;
	NMDeviceEthernetPrivate *priv = NM_DEVICE_ETHERNET_GET_PRIVATE (task->self);
	NMDevice *device = NM_DEVICE (task->self);

	if (task->new_state == NM_SUPPLICANT_INTERFACE_STATE_READY) {
		NMSupplicantConfig *config;
		const char *iface;
		gboolean success = FALSE;

		iface = nm_device_get_iface (device);
		config = build_supplicant_config (task->self);
		if (config) {
			success = nm_supplicant_interface_set_config (priv->supplicant.iface, config);
			g_object_unref (config);

			if (!success) {
				nm_log_err (LOGD_DEVICE | LOGD_ETHER,
				            "Activation (%s/wired): couldn't send security "
						    "configuration to the supplicant.",
						    iface);
			}
		} else {
			nm_log_warn (LOGD_DEVICE | LOGD_ETHER,
			             "Activation (%s/wired): couldn't build security configuration.",
			             iface);
		}

		if (!success)
			nm_device_state_changed (device, NM_DEVICE_STATE_FAILED, NM_DEVICE_STATE_REASON_SUPPLICANT_CONFIG_FAILED);
	} else if (task->new_state == NM_SUPPLICANT_INTERFACE_STATE_DOWN) {
		NMDeviceState state = nm_device_get_state (device);

		supplicant_interface_release (task->self);

		if (nm_device_is_activating (device) || state == NM_DEVICE_STATE_ACTIVATED)
			nm_device_state_changed (device, NM_DEVICE_STATE_FAILED, NM_DEVICE_STATE_REASON_SUPPLICANT_FAILED);
	}

	finish_supplicant_task (task, FALSE);
	return FALSE;
}

static void
supplicant_iface_state_cb (NMSupplicantInterface * iface,
                           guint32 new_state,
                           guint32 old_state,
                           gpointer user_data)
{

	nm_log_info (LOGD_DEVICE | LOGD_ETHER,
	             "(%s): supplicant interface state:  %s -> %s",
	             nm_device_get_iface (NM_DEVICE (user_data)),
	             nm_supplicant_interface_state_to_string (old_state),
	             nm_supplicant_interface_state_to_string (new_state));

	schedule_state_handler (NM_DEVICE_ETHERNET (user_data),
	                        supplicant_iface_state_cb_handler,
	                        new_state,
	                        old_state,
	                        FALSE);
}

static gboolean
supplicant_iface_connection_state_cb_handler (gpointer user_data)
{
	SupplicantStateTask *task = (SupplicantStateTask *) user_data;
	NMDevice *dev = NM_DEVICE (task->self);

	if (task->new_state == NM_SUPPLICANT_INTERFACE_CON_STATE_COMPLETED) {
		remove_supplicant_interface_error_handler (task->self);
		remove_supplicant_timeouts (task->self);

		/* If this is the initial association during device activation,
		 * schedule the next activation stage.
		 */
		if (nm_device_get_state (dev) == NM_DEVICE_STATE_CONFIG) {
			nm_log_info (LOGD_DEVICE | LOGD_ETHER,
			             "Activation (%s/wired) Stage 2 of 5 (Device Configure) successful.",
				         nm_device_get_iface (dev));
			nm_device_activate_schedule_stage3_ip_config_start (dev);
		}
	} else if (task->new_state == NM_SUPPLICANT_INTERFACE_CON_STATE_DISCONNECTED) {
		if (nm_device_get_state (dev) == NM_DEVICE_STATE_ACTIVATED || nm_device_is_activating (dev)) {
			NMDeviceEthernetPrivate *priv = NM_DEVICE_ETHERNET_GET_PRIVATE (task->self);

			/* Start the link timeout so we allow some time for reauthentication */
			if (!priv->supplicant_timeout_id)
				priv->supplicant_timeout_id = g_timeout_add_seconds (15, link_timeout_cb, dev);
		}
	}

	finish_supplicant_task (task, FALSE);
	return FALSE;
}

static void
supplicant_iface_connection_state_cb (NMSupplicantInterface * iface,
                                      guint32 new_state,
                                      guint32 old_state,
                                      gpointer user_data)
{
	nm_log_info (LOGD_DEVICE | LOGD_ETHER,
	             "(%s) supplicant connection state:  %s -> %s",
	             nm_device_get_iface (NM_DEVICE (user_data)),
	             nm_supplicant_interface_connection_state_to_string (old_state),
	             nm_supplicant_interface_connection_state_to_string (new_state));

	schedule_state_handler (NM_DEVICE_ETHERNET (user_data),
	                        supplicant_iface_connection_state_cb_handler,
	                        new_state,
	                        old_state,
	                        FALSE);
}

static gboolean
supplicant_iface_connection_error_cb_handler (gpointer user_data)
{
	NMDeviceEthernet *self = NM_DEVICE_ETHERNET (user_data);
	NMDeviceEthernetPrivate *priv = NM_DEVICE_ETHERNET_GET_PRIVATE (self);

	supplicant_interface_release (self);
	nm_device_state_changed (NM_DEVICE (self), NM_DEVICE_STATE_FAILED, NM_DEVICE_STATE_REASON_SUPPLICANT_CONFIG_FAILED);

	priv->supplicant.iface_con_error_cb_id = 0;
	return FALSE;
}

static void
supplicant_iface_connection_error_cb (NMSupplicantInterface *iface,
                                      const char *name,
                                      const char *message,
                                      gpointer user_data)
{
	NMDeviceEthernet *self = NM_DEVICE_ETHERNET (user_data);
	NMDeviceEthernetPrivate *priv = NM_DEVICE_ETHERNET_GET_PRIVATE (self);
	guint id;

	nm_log_warn (LOGD_DEVICE | LOGD_ETHER,
	             "Activation (%s/wired): association request to the supplicant failed: %s - %s",
	             nm_device_get_iface (NM_DEVICE (self)), name, message);

	if (priv->supplicant.iface_con_error_cb_id)
		g_source_remove (priv->supplicant.iface_con_error_cb_id);

	id = g_idle_add (supplicant_iface_connection_error_cb_handler, self);
	priv->supplicant.iface_con_error_cb_id = id;
}

static NMActStageReturn
handle_auth_or_fail (NMDeviceEthernet *self,
                     NMActRequest *req,
                     gboolean new_secrets)
{
	const char *setting_name;
	guint32 tries;
	NMConnection *connection;

	connection = nm_act_request_get_connection (req);
	g_assert (connection);

	tries = GPOINTER_TO_UINT (g_object_get_data (G_OBJECT (connection), WIRED_SECRETS_TRIES));
	if (tries > 3)
		return NM_ACT_STAGE_RETURN_FAILURE;

	nm_device_state_changed (NM_DEVICE (self), NM_DEVICE_STATE_NEED_AUTH, NM_DEVICE_STATE_REASON_NONE);

	nm_connection_clear_secrets (connection);
	setting_name = nm_connection_need_secrets (connection, NULL);
	if (setting_name) {
		gboolean get_new;

		/* If the caller doesn't necessarily want completely new secrets,
		 * only ask for new secrets after the first failure.
		 */
		get_new = new_secrets ? TRUE : (tries ? TRUE : FALSE);
		nm_act_request_get_secrets (req,
		                            setting_name,
		                            get_new,
		                            SECRETS_CALLER_ETHERNET,
		                            NULL,
		                            NULL);

		g_object_set_data (G_OBJECT (connection), WIRED_SECRETS_TRIES, GUINT_TO_POINTER (++tries));
	} else {
		nm_log_info (LOGD_DEVICE, "Cleared secrets, but setting didn't need any secrets.");
	}

	return NM_ACT_STAGE_RETURN_POSTPONE;
}

static gboolean
supplicant_connection_timeout_cb (gpointer user_data)
{
	NMDeviceEthernet *self = NM_DEVICE_ETHERNET (user_data);
	NMDeviceEthernetPrivate *priv = NM_DEVICE_ETHERNET_GET_PRIVATE (self);
	NMDevice *device = NM_DEVICE (self);
	NMActRequest *req;
	const char *iface;

	priv->supplicant.con_timeout_id = 0;

	iface = nm_device_get_iface (device);

	/* Authentication failed, encryption key is probably bad */
	nm_log_warn (LOGD_DEVICE | LOGD_ETHER,
	             "Activation (%s/wired): association took too long.", iface);

	supplicant_interface_release (self);
	req = nm_device_get_act_request (device);
	g_assert (req);

	if (handle_auth_or_fail (self, req, TRUE) == NM_ACT_STAGE_RETURN_POSTPONE) {
		nm_log_info (LOGD_DEVICE | LOGD_ETHER,
		             "Activation (%s/wired): asking for new secrets", iface);
	} else
		nm_device_state_changed (device, NM_DEVICE_STATE_FAILED, NM_DEVICE_STATE_REASON_NO_SECRETS);

	return FALSE;
}

static gboolean
supplicant_interface_init (NMDeviceEthernet *self)
{
	NMDeviceEthernetPrivate *priv = NM_DEVICE_ETHERNET_GET_PRIVATE (self);
	const char *iface;

	iface = nm_device_get_iface (NM_DEVICE (self));

	/* Create supplicant interface */
	priv->supplicant.iface = nm_supplicant_manager_get_iface (priv->supplicant.mgr, iface, FALSE);
	if (!priv->supplicant.iface) {
		nm_log_err (LOGD_DEVICE | LOGD_ETHER,
		            "Couldn't initialize supplicant interface for %s.",
		            iface);
		supplicant_interface_release (self);

		return FALSE;
	}

	/* Listen for it's state signals */
	priv->supplicant.iface_state_id = g_signal_connect (priv->supplicant.iface,
											  "state",
											  G_CALLBACK (supplicant_iface_state_cb),
											  self);

	/* Hook up error signal handler to capture association errors */
	priv->supplicant.iface_error_id = g_signal_connect (priv->supplicant.iface,
											  "connection-error",
											  G_CALLBACK (supplicant_iface_connection_error_cb),
											  self);

	priv->supplicant.iface_con_state_id = g_signal_connect (priv->supplicant.iface,
												 "connection-state",
												 G_CALLBACK (supplicant_iface_connection_state_cb),
												 self);

	/* Listen for supplicant manager state changes */
	priv->supplicant.mgr_state_id = g_signal_connect (priv->supplicant.mgr,
											"state",
											G_CALLBACK (supplicant_mgr_state_cb),
											self);

	/* Set up a timeout on the connection attempt to fail it after 25 seconds */
	priv->supplicant.con_timeout_id = g_timeout_add_seconds (25, supplicant_connection_timeout_cb, self);

	return TRUE;
}

static NMActStageReturn
real_act_stage1_prepare (NMDevice *dev, NMDeviceStateReason *reason)
{
	NMDeviceEthernet *self = NM_DEVICE_ETHERNET (dev);
	NMActRequest *req;
	NMSettingWired *s_wired;
	const GByteArray *cloned_mac;
	NMActStageReturn ret = NM_ACT_STAGE_RETURN_SUCCESS;

	g_return_val_if_fail (reason != NULL, NM_ACT_STAGE_RETURN_FAILURE);

	req = nm_device_get_act_request (NM_DEVICE (self));
	g_return_val_if_fail (req != NULL, NM_ACT_STAGE_RETURN_FAILURE);

	s_wired = NM_SETTING_WIRED (device_get_setting (dev, NM_TYPE_SETTING_WIRED));
	g_assert (s_wired);

	/* Set device MAC address if the connection wants to change it */
	cloned_mac = nm_setting_wired_get_cloned_mac_address (s_wired);
	if (cloned_mac && (cloned_mac->len == ETH_ALEN))
		_set_hw_addr (self, (const guint8 *) cloned_mac->data, "set");

	return ret;
}

static NMActStageReturn
nm_8021x_stage2_config (NMDeviceEthernet *self, NMDeviceStateReason *reason)
{
	NMConnection *connection;
	NMSetting8021x *security;
	NMSettingConnection *s_connection;
	const char *setting_name;
	const char *iface;
	NMActStageReturn ret = NM_ACT_STAGE_RETURN_FAILURE;

	connection = nm_act_request_get_connection (nm_device_get_act_request (NM_DEVICE (self)));
	security = NM_SETTING_802_1X (nm_connection_get_setting (connection, NM_TYPE_SETTING_802_1X));
	if (!security) {
		nm_log_err (LOGD_DEVICE, "Invalid or missing 802.1X security");
		*reason = NM_DEVICE_STATE_REASON_CONFIG_FAILED;
		return ret;
	}

	iface = nm_device_get_iface (NM_DEVICE (self));
	s_connection = NM_SETTING_CONNECTION (nm_connection_get_setting (connection, NM_TYPE_SETTING_CONNECTION));

	/* If we need secrets, get them */
	setting_name = nm_connection_need_secrets (connection, NULL);
	if (setting_name) {
		NMActRequest *req = nm_device_get_act_request (NM_DEVICE (self));

		nm_log_info (LOGD_DEVICE | LOGD_ETHER,
		             "Activation (%s/wired): connection '%s' has security, but secrets are required.",
				     iface, nm_setting_connection_get_id (s_connection));

		ret = handle_auth_or_fail (self, req, FALSE);
		if (ret != NM_ACT_STAGE_RETURN_POSTPONE)
			*reason = NM_DEVICE_STATE_REASON_NO_SECRETS;
	} else {
		nm_log_info (LOGD_DEVICE | LOGD_ETHER,
		             "Activation (%s/wired): connection '%s' requires no security. No secrets needed.",
				     iface, nm_setting_connection_get_id (s_connection));

		if (supplicant_interface_init (self))
			ret = NM_ACT_STAGE_RETURN_POSTPONE;
		else
			*reason = NM_DEVICE_STATE_REASON_CONFIG_FAILED;
	}

	return ret;
}

/*****************************************************************************/
/* PPPoE */

static void
ppp_state_changed (NMPPPManager *ppp_manager, NMPPPStatus status, gpointer user_data)
{
	NMDevice *device = NM_DEVICE (user_data);

	switch (status) {
	case NM_PPP_STATUS_DISCONNECT:
		nm_device_state_changed (device, NM_DEVICE_STATE_FAILED, NM_DEVICE_STATE_REASON_PPP_DISCONNECT);
		break;
	case NM_PPP_STATUS_DEAD:
		nm_device_state_changed (device, NM_DEVICE_STATE_FAILED, NM_DEVICE_STATE_REASON_PPP_FAILED);
		break;
	default:
		break;
	}
}

static void
ppp_ip4_config (NMPPPManager *ppp_manager,
			 const char *iface,
			 NMIP4Config *config,
			 gpointer user_data)
{
	NMDevice *device = NM_DEVICE (user_data);

	/* Ignore PPP IP4 events that come in after initial configuration */
	if (nm_device_get_state (device) != NM_DEVICE_STATE_IP_CONFIG)
		return;

	nm_device_set_ip_iface (device, iface);
	NM_DEVICE_ETHERNET_GET_PRIVATE (device)->pending_ip4_config = g_object_ref (config);
	nm_device_activate_schedule_stage4_ip4_config_get (device);
}

static NMActStageReturn
pppoe_stage3_ip4_config_start (NMDeviceEthernet *self, NMDeviceStateReason *reason)
{
	NMDeviceEthernetPrivate *priv = NM_DEVICE_ETHERNET_GET_PRIVATE (self);
	NMConnection *connection;
	NMSettingPPPOE *s_pppoe;
	NMActRequest *req;
	GError *err = NULL;
	NMActStageReturn ret = NM_ACT_STAGE_RETURN_FAILURE;

	req = nm_device_get_act_request (NM_DEVICE (self));
	g_assert (req);

	connection = nm_act_request_get_connection (req);
	g_assert (req);

	s_pppoe = (NMSettingPPPOE *) nm_connection_get_setting (connection, NM_TYPE_SETTING_PPPOE);
	g_assert (s_pppoe);

	priv->ppp_manager = nm_ppp_manager_new (nm_device_get_iface (NM_DEVICE (self)));
	if (nm_ppp_manager_start (priv->ppp_manager, req, nm_setting_pppoe_get_username (s_pppoe), 30, &err)) {
		g_signal_connect (priv->ppp_manager, "state-changed",
					   G_CALLBACK (ppp_state_changed),
					   self);
		g_signal_connect (priv->ppp_manager, "ip4-config",
					   G_CALLBACK (ppp_ip4_config),
					   self);
		ret = NM_ACT_STAGE_RETURN_POSTPONE;
	} else {
		nm_log_warn (LOGD_DEVICE, "(%s): PPPoE failed to start: %s",
		             nm_device_get_iface (NM_DEVICE (self)), err->message);
		g_error_free (err);

		g_object_unref (priv->ppp_manager);
		priv->ppp_manager = NULL;

		*reason = NM_DEVICE_STATE_REASON_PPP_START_FAILED;
	}

	return ret;
}

static NMActStageReturn
real_act_stage2_config (NMDevice *device, NMDeviceStateReason *reason)
{
	NMSettingConnection *s_con;
	const char *connection_type;
	NMActStageReturn ret = NM_ACT_STAGE_RETURN_SUCCESS;

	g_return_val_if_fail (reason != NULL, NM_ACT_STAGE_RETURN_FAILURE);

	s_con = NM_SETTING_CONNECTION (device_get_setting (device, NM_TYPE_SETTING_CONNECTION));
	g_assert (s_con);

	/* 802.1x has to run before any IP configuration since the 802.1x auth
	 * process opens the port up for normal traffic.
	 */
	connection_type = nm_setting_connection_get_connection_type (s_con);
	if (!strcmp (connection_type, NM_SETTING_WIRED_SETTING_NAME)) {
		NMSetting8021x *security;

		security = (NMSetting8021x *) device_get_setting (device, NM_TYPE_SETTING_802_1X);
		if (security)
			ret = nm_8021x_stage2_config (NM_DEVICE_ETHERNET (device), reason);
	}

	return ret;
}

static NMActStageReturn
real_act_stage3_ip4_config_start (NMDevice *device, NMDeviceStateReason *reason)
{
	NMSettingConnection *s_con;
	const char *connection_type;

	g_return_val_if_fail (reason != NULL, NM_ACT_STAGE_RETURN_FAILURE);

	s_con = NM_SETTING_CONNECTION (device_get_setting (device, NM_TYPE_SETTING_CONNECTION));
	g_assert (s_con);

	connection_type = nm_setting_connection_get_connection_type (s_con);
	if (!strcmp (connection_type, NM_SETTING_PPPOE_SETTING_NAME))
		return pppoe_stage3_ip4_config_start (NM_DEVICE_ETHERNET (device), reason);

	return NM_DEVICE_CLASS (nm_device_ethernet_parent_class)->act_stage3_ip4_config_start (device, reason);
}

static NMActStageReturn
real_act_stage4_get_ip4_config (NMDevice *device,
                                NMIP4Config **config,
                                NMDeviceStateReason *reason)
{
	NMDeviceEthernet *self = NM_DEVICE_ETHERNET (device);
	NMDeviceEthernetPrivate *priv = NM_DEVICE_ETHERNET_GET_PRIVATE (self);
	NMActStageReturn ret;

	g_return_val_if_fail (config != NULL, NM_ACT_STAGE_RETURN_FAILURE);
	g_return_val_if_fail (*config == NULL, NM_ACT_STAGE_RETURN_FAILURE);
	g_return_val_if_fail (reason != NULL, NM_ACT_STAGE_RETURN_FAILURE);

	if (!priv->ppp_manager) {
		/* Regular ethernet connection. */

		/* Chain up to parent */
		ret = NM_DEVICE_CLASS (nm_device_ethernet_parent_class)->act_stage4_get_ip4_config (device, config, reason);

		if (ret == NM_ACT_STAGE_RETURN_SUCCESS) {
			NMConnection *connection;
			NMSettingWired *s_wired;
			guint32 mtu;

			connection = nm_act_request_get_connection (nm_device_get_act_request (device));
			g_assert (connection);
			s_wired = NM_SETTING_WIRED (nm_connection_get_setting (connection, NM_TYPE_SETTING_WIRED));
			g_assert (s_wired);

			/* MTU override */
			mtu = nm_setting_wired_get_mtu (s_wired);
			if (mtu)
				nm_ip4_config_set_mtu (*config, mtu);
		}
	} else {
		NMConnection *connection;
		NMSettingIP4Config *s_ip4;

		/* PPPoE */
		*config = priv->pending_ip4_config;
		priv->pending_ip4_config = NULL;

		/* Merge user-defined overrides into the IP4Config to be applied */
		connection = nm_act_request_get_connection (nm_device_get_act_request (device));
		g_assert (connection);
		s_ip4 = (NMSettingIP4Config *) nm_connection_get_setting (connection, NM_TYPE_SETTING_IP4_CONFIG);
		nm_utils_merge_ip4_config (*config, s_ip4);

		ret = NM_ACT_STAGE_RETURN_SUCCESS;
	}

	return ret;
}

static void
real_deactivate_quickly (NMDevice *device)
{
	NMDeviceEthernet *self = NM_DEVICE_ETHERNET (device);
	NMDeviceEthernetPrivate *priv = NM_DEVICE_ETHERNET_GET_PRIVATE (self);

	if (priv->pending_ip4_config) {
		g_object_unref (priv->pending_ip4_config);
		priv->pending_ip4_config = NULL;
	}

	if (priv->ppp_manager) {
		g_object_unref (priv->ppp_manager);
		priv->ppp_manager = NULL;
	}

	supplicant_interface_release (self);

	/* Reset MAC address back to permanent address */
	_set_hw_addr (self, priv->perm_hw_addr, "reset");
}

static gboolean
real_check_connection_compatible (NMDevice *device,
                                  NMConnection *connection,
                                  GError **error)
{
	NMDeviceEthernet *self = NM_DEVICE_ETHERNET (device);
	NMDeviceEthernetPrivate *priv = NM_DEVICE_ETHERNET_GET_PRIVATE (self);
	NMSettingConnection *s_con;
	NMSettingWired *s_wired;
	const char *connection_type;
	gboolean is_pppoe = FALSE;

	s_con = NM_SETTING_CONNECTION (nm_connection_get_setting (connection, NM_TYPE_SETTING_CONNECTION));
	g_assert (s_con);

	connection_type = nm_setting_connection_get_connection_type (s_con);
	if (   strcmp (connection_type, NM_SETTING_WIRED_SETTING_NAME)
	    && strcmp (connection_type, NM_SETTING_PPPOE_SETTING_NAME)) {
		g_set_error (error,
		             NM_ETHERNET_ERROR, NM_ETHERNET_ERROR_CONNECTION_NOT_WIRED,
		             "The connection was not a wired or PPPoE connection.");
		return FALSE;
	}

	if (!strcmp (connection_type, NM_SETTING_PPPOE_SETTING_NAME))
		is_pppoe = TRUE;

	s_wired = (NMSettingWired *) nm_connection_get_setting (connection, NM_TYPE_SETTING_WIRED);
	/* Wired setting is optional for PPPoE */
	if (!is_pppoe && !s_wired) {
		g_set_error (error,
		             NM_ETHERNET_ERROR, NM_ETHERNET_ERROR_CONNECTION_INVALID,
		             "The connection was not a valid wired connection.");
		return FALSE;
	}

	if (s_wired) {
		const GByteArray *mac;

		mac = nm_setting_wired_get_mac_address (s_wired);
		if (mac && memcmp (mac->data, &priv->perm_hw_addr, ETH_ALEN)) {
			g_set_error (error,
			             NM_ETHERNET_ERROR, NM_ETHERNET_ERROR_CONNECTION_INCOMPATIBLE,
			             "The connection's MAC address did not match this device.");
			return FALSE;
		}
	}

	// FIXME: check bitrate against device capabilities

	return TRUE;
}

static gboolean
spec_match_list (NMDevice *device, const GSList *specs)
{
	NMDeviceEthernetPrivate *priv = NM_DEVICE_ETHERNET_GET_PRIVATE (device);
<<<<<<< HEAD
	struct ether_addr ether;
=======
>>>>>>> 91ab673b
	char *hwaddr;
	gboolean matched;

	hwaddr = nm_ether_ntop ((struct ether_addr *) &priv->perm_hw_addr);
	matched = nm_match_spec_hwaddr (specs, hwaddr);
	g_free (hwaddr);

	if (!matched && priv->s390_subchannels)
		matched = nm_match_spec_s390_subchannels (specs, priv->s390_subchannels);

	return matched;
}

static gboolean
wired_match_config (NMDevice *self, NMConnection *connection)
{
	NMDeviceEthernetPrivate *priv = NM_DEVICE_ETHERNET_GET_PRIVATE (self);
	NMSettingWired *s_wired;
	const GByteArray *s_ether;

	s_wired = (NMSettingWired *) nm_connection_get_setting (connection, NM_TYPE_SETTING_WIRED);
	if (!s_wired)
		return FALSE;

	/* MAC address check */
	s_ether = nm_setting_wired_get_mac_address (s_wired);
	if (s_ether && memcmp (s_ether->data, priv->perm_hw_addr, ETH_ALEN))
		return FALSE;

	return TRUE;
}

typedef struct {
	int ifindex;
	NMIP4Address *addr;
	gboolean found;
} AddrData;

static void
check_one_address (struct nl_object *object, void *user_data)
{
	AddrData *data = user_data;
	struct rtnl_addr *addr = (struct rtnl_addr *) object;
	struct nl_addr *local;
	struct in_addr tmp;

	if (rtnl_addr_get_ifindex (addr) != data->ifindex)
		return;
	if (rtnl_addr_get_family (addr) != AF_INET)
		return;

	if (nm_ip4_address_get_prefix (data->addr) != rtnl_addr_get_prefixlen (addr))
		return;

	local = rtnl_addr_get_local (addr);
	if (nl_addr_get_family (local) != AF_INET)
		return;
	if (nl_addr_get_len (local) != sizeof (struct in_addr))
		return;
	if (!nl_addr_get_binary_addr (local))
		return;

	memcpy (&tmp, nl_addr_get_binary_addr (local), nl_addr_get_len (local));
	if (tmp.s_addr != nm_ip4_address_get_address (data->addr))
		return;

	/* Yay, found it */
	data->found = TRUE;
}

static gboolean
ip4_match_config (NMDevice *self, NMConnection *connection)
{
	NMSettingIP4Config *s_ip4;
	NMSettingConnection *s_con;
	struct nl_handle *nlh = NULL;
	struct nl_cache *addr_cache = NULL;
	int i, num;
	GSList *leases, *iter;
	NMDHCPManager *dhcp_mgr;
	const char *method;
	int ifindex;
	AddrData check_data;

	ifindex = nm_device_get_ifindex (self);

	s_con = (NMSettingConnection *) nm_connection_get_setting (connection, NM_TYPE_SETTING_CONNECTION);
	g_assert (s_con);
	g_assert (nm_setting_connection_get_uuid (s_con));

	s_ip4 = (NMSettingIP4Config *) nm_connection_get_setting (connection, NM_TYPE_SETTING_IP4_CONFIG);
	if (!s_ip4)
		return FALSE;

	/* Read all the device's IP addresses */
	nlh = nm_netlink_get_default_handle ();
	if (!nlh)
		return FALSE;

	addr_cache = rtnl_addr_alloc_cache (nlh);
	if (!addr_cache)
		return FALSE;
	nl_cache_mngt_provide (addr_cache);

	/* Get any saved leases that apply to this connection */
	dhcp_mgr = nm_dhcp_manager_get ();
	leases = nm_dhcp_manager_get_lease_config (dhcp_mgr,
	                                           nm_device_get_iface (self),
	                                           nm_setting_connection_get_uuid (s_con));
	g_object_unref (dhcp_mgr);

	method = nm_setting_ip4_config_get_method (s_ip4);
	if (!strcmp (method, NM_SETTING_IP4_CONFIG_METHOD_AUTO)) {
		gboolean found = FALSE;

		/* Find at least one lease's address on the device */
		for (iter = leases; iter; iter = g_slist_next (iter)) {
			NMIP4Config *addr = iter->data;

			memset (&check_data, 0, sizeof (check_data));
			check_data.ifindex = ifindex;
			check_data.found = FALSE;
			check_data.addr = nm_ip4_config_get_address (addr, 0);

			nl_cache_foreach (addr_cache, check_one_address, &check_data);
			if (check_data.found) {
				found = TRUE; /* Yay, device has same address as a lease */
				break;
			}
		}
		g_slist_foreach (leases, (GFunc) g_object_unref, NULL);
		g_slist_free (leases);
		return found;
	} else {
		/* Maybe the connection used to be DHCP and there are stale leases; ignore them */
		g_slist_foreach (leases, (GFunc) g_object_unref, NULL);
		g_slist_free (leases);
	}

	/* 'shared' and 'link-local' aren't supported methods because 'shared'
	 * requires too much iptables and dnsmasq state to be reclaimed, and
	 * avahi-autoipd isn't smart enough to allow the link-local address to be
	 * determined at any point other than when it was first assigned.
	 */
	if (strcmp (method, NM_SETTING_IP4_CONFIG_METHOD_MANUAL))
		return FALSE;

	/* Everything below for static addressing */

	/* Find all IP4 addresses of this connection in the device's address list */
	num = nm_setting_ip4_config_get_num_addresses (s_ip4);
	for (i = 0; i < num; i++) {
		memset (&check_data, 0, sizeof (check_data));
		check_data.ifindex = ifindex;
		check_data.found = FALSE;
		check_data.addr = nm_setting_ip4_config_get_address (s_ip4, i);

		nl_cache_foreach (addr_cache, check_one_address, &check_data);
		if (!check_data.found)
			return FALSE;
	}

	/* Success; all the connection's static IP addresses are assigned to the device */
	return TRUE;
}

static NMConnection *
connection_match_config (NMDevice *self, const GSList *connections)
{
	GSList *iter;
	NMSettingConnection *s_con;

	for (iter = (GSList *) connections; iter; iter = g_slist_next (iter)) {
		NMConnection *candidate = NM_CONNECTION (iter->data);

		s_con = (NMSettingConnection *) nm_connection_get_setting (candidate, NM_TYPE_SETTING_CONNECTION);
		g_assert (s_con);
		if (strcmp (nm_setting_connection_get_connection_type (s_con), NM_SETTING_WIRED_SETTING_NAME))
			continue;

		/* Can't assume 802.1x or PPPoE connections; they have too much state
		 * that's impossible to get on-the-fly from PPPoE or the supplicant.
		 */
		if (   nm_connection_get_setting (candidate, NM_TYPE_SETTING_802_1X)
		    || nm_connection_get_setting (candidate, NM_TYPE_SETTING_PPPOE))
			continue;

		if (!wired_match_config (self, candidate))
			continue;

		if (!ip4_match_config (self, candidate))
			continue;

		return candidate;
	}

	return NULL;
}

static void
dispose (GObject *object)
{
	NMDeviceEthernet *self = NM_DEVICE_ETHERNET (object);
	NMDeviceEthernetPrivate *priv = NM_DEVICE_ETHERNET_GET_PRIVATE (self);

	if (priv->disposed) {
		G_OBJECT_CLASS (nm_device_ethernet_parent_class)->dispose (object);
		return;
	}

	priv->disposed = TRUE;

	/* Clean up all pending supplicant tasks */
	while (priv->supplicant.iface_tasks)
		finish_supplicant_task ((SupplicantStateTask *) priv->supplicant.iface_tasks->data, TRUE);
	while (priv->supplicant.mgr_tasks)
		finish_supplicant_task ((SupplicantStateTask *) priv->supplicant.mgr_tasks->data, TRUE);

	if (priv->link_connected_id) {
		g_signal_handler_disconnect (priv->monitor, priv->link_connected_id);
		priv->link_connected_id = 0;
	}
	if (priv->link_disconnected_id) {
		g_signal_handler_disconnect (priv->monitor, priv->link_disconnected_id);
		priv->link_disconnected_id = 0;
	}

	carrier_action_defer_clear (self);

	if (priv->monitor) {
		g_object_unref (priv->monitor);
		priv->monitor = NULL;
	}

	g_free (priv->subchan1);
	g_free (priv->subchan2);
	g_free (priv->subchan3);

	G_OBJECT_CLASS (nm_device_ethernet_parent_class)->dispose (object);
}

static void
get_property (GObject *object, guint prop_id,
              GValue *value, GParamSpec *pspec)
{
	NMDeviceEthernet *self = NM_DEVICE_ETHERNET (object);
	NMDeviceEthernetPrivate *priv = NM_DEVICE_ETHERNET_GET_PRIVATE (self);

	switch (prop_id) {
	case PROP_HW_ADDRESS:
		g_value_take_string (value, nm_ether_ntop ((struct ether_addr *) &priv->hw_addr));
		break;
	case PROP_PERM_HW_ADDRESS:
		g_value_take_string (value, nm_ether_ntop ((struct ether_addr *) &priv->perm_hw_addr));
		break;
	case PROP_SPEED:
		g_value_set_uint (value, nm_device_ethernet_get_speed (self));
		break;
	case PROP_CARRIER:
		g_value_set_boolean (value, priv->carrier);
		break;
	default:
		G_OBJECT_WARN_INVALID_PROPERTY_ID (object, prop_id, pspec);
		break;
	}
}

static void
set_property (GObject *object, guint prop_id,
			  const GValue *value, GParamSpec *pspec)
{
	switch (prop_id) {
	default:
		G_OBJECT_WARN_INVALID_PROPERTY_ID (object, prop_id, pspec);
		break;
	}
}

static void
nm_device_ethernet_class_init (NMDeviceEthernetClass *klass)
{
	GObjectClass *object_class = G_OBJECT_CLASS (klass);
	NMDeviceClass *parent_class = NM_DEVICE_CLASS (klass);

	g_type_class_add_private (object_class, sizeof (NMDeviceEthernetPrivate));

	/* virtual methods */
	object_class->constructor = constructor;
	object_class->dispose = dispose;
	object_class->get_property = get_property;
	object_class->set_property = set_property;

	parent_class->get_generic_capabilities = real_get_generic_capabilities;
	parent_class->hw_is_up = real_hw_is_up;
	parent_class->hw_bring_up = real_hw_bring_up;
	parent_class->hw_take_down = real_hw_take_down;
	parent_class->is_up = real_is_up;
	parent_class->bring_up = real_bring_up;
	parent_class->take_down = real_take_down;
	parent_class->can_interrupt_activation = real_can_interrupt_activation;
	parent_class->update_hw_address = real_update_hw_address;
	parent_class->update_permanent_hw_address = real_update_permanent_hw_address;
	parent_class->get_best_auto_connection = real_get_best_auto_connection;
	parent_class->is_available = real_is_available;
	parent_class->connection_secrets_updated = real_connection_secrets_updated;
	parent_class->check_connection_compatible = real_check_connection_compatible;

	parent_class->act_stage1_prepare = real_act_stage1_prepare;
	parent_class->act_stage2_config = real_act_stage2_config;
	parent_class->act_stage3_ip4_config_start = real_act_stage3_ip4_config_start;
	parent_class->act_stage4_get_ip4_config = real_act_stage4_get_ip4_config;
	parent_class->deactivate_quickly = real_deactivate_quickly;
	parent_class->spec_match_list = spec_match_list;
	parent_class->connection_match_config = connection_match_config;

	/* properties */
	g_object_class_install_property
		(object_class, PROP_HW_ADDRESS,
		 g_param_spec_string (NM_DEVICE_ETHERNET_HW_ADDRESS,
							  "Active MAC Address",
							  "Currently set hardware MAC address",
							  NULL,
							  G_PARAM_READABLE));

	g_object_class_install_property
		(object_class, PROP_PERM_HW_ADDRESS,
		 g_param_spec_string (NM_DEVICE_ETHERNET_PERMANENT_HW_ADDRESS,
							  "Permanent MAC Address",
							  "Permanent hardware MAC address",
							  NULL,
							  G_PARAM_READABLE));

	g_object_class_install_property
		(object_class, PROP_SPEED,
		 g_param_spec_uint (NM_DEVICE_ETHERNET_SPEED,
						   "Speed",
						   "Speed",
						   0, G_MAXUINT32, 0,
						   G_PARAM_READABLE));

	g_object_class_install_property
		(object_class, PROP_CARRIER,
		 g_param_spec_boolean (NM_DEVICE_ETHERNET_CARRIER,
							   "Carrier",
							   "Carrier",
							   FALSE,
							   G_PARAM_READABLE));

	/* Signals */
	signals[PROPERTIES_CHANGED] = 
		nm_properties_changed_signal_new (object_class,
								    G_STRUCT_OFFSET (NMDeviceEthernetClass, properties_changed));

	dbus_g_object_type_install_info (G_TYPE_FROM_CLASS (klass),
									 &dbus_glib_nm_device_ethernet_object_info);

	dbus_g_error_domain_register (NM_ETHERNET_ERROR, NULL, NM_TYPE_ETHERNET_ERROR);
}


/**************************************/
/*    Ethtool capability detection    */
/**************************************/

static gboolean
supports_ethtool_carrier_detect (NMDeviceEthernet *self)
{
	int fd;
	struct ifreq ifr;
	gboolean supports_ethtool = FALSE;
	struct ethtool_cmd edata;

	g_return_val_if_fail (self != NULL, FALSE);

	fd = socket (PF_INET, SOCK_DGRAM, 0);
	if (fd < 0) {
		nm_log_err (LOGD_HW, "couldn't open control socket.");
		return FALSE;
	}

	memset (&ifr, 0, sizeof (struct ifreq));
	strncpy (ifr.ifr_name, nm_device_get_iface (NM_DEVICE (self)), IFNAMSIZ);

	edata.cmd = ETHTOOL_GLINK;
	ifr.ifr_data = (char *) &edata;

	errno = 0;
	if (ioctl (fd, SIOCETHTOOL, &ifr) < 0) {
		nm_log_dbg (LOGD_HW | LOGD_ETHER, "SIOCETHTOOL failed: %d", errno);
		goto out;
	}

	supports_ethtool = TRUE;

out:
	close (fd);
	nm_log_dbg (LOGD_HW | LOGD_ETHER, "ethtool %s supported",
	            supports_ethtool ? "is" : "not");
	return supports_ethtool;
}


/**************************************/
/*    MII capability detection        */
/**************************************/
#define _LINUX_IF_H
#include <linux/mii.h>
#undef _LINUX_IF_H

static int
mdio_read (NMDeviceEthernet *self, int fd, struct ifreq *ifr, int location)
{
	struct mii_ioctl_data *mii;
	int val = -1;

	g_return_val_if_fail (fd >= 0, -1);
	g_return_val_if_fail (ifr != NULL, -1);

	mii = (struct mii_ioctl_data *) &ifr->ifr_ifru;
	mii->reg_num = location;

	errno = 0;
	if (ioctl (fd, SIOCGMIIREG, ifr) == 0) {
		nm_log_dbg (LOGD_HW | LOGD_ETHER, "SIOCGMIIREG result 0x%X", mii->val_out);
		val = mii->val_out;
	} else {
		nm_log_dbg (LOGD_HW | LOGD_ETHER, "SIOCGMIIREG failed: %d", errno);
	}

	return val;
}

static gboolean
supports_mii_carrier_detect (NMDeviceEthernet *self)
{
	int fd, bmsr;
	struct ifreq ifr;
	gboolean supports_mii = FALSE;

	g_return_val_if_fail (self != NULL, FALSE);

	fd = socket (PF_INET, SOCK_DGRAM, 0);
	if (fd < 0) {
		nm_log_err (LOGD_HW, "couldn't open control socket.");
		return 0;
	}

	memset (&ifr, 0, sizeof (struct ifreq));
	strncpy (ifr.ifr_name, nm_device_get_iface (NM_DEVICE (self)), IFNAMSIZ);

	errno = 0;
	if (ioctl (fd, SIOCGMIIPHY, &ifr) < 0) {
		nm_log_dbg (LOGD_HW | LOGD_ETHER, "SIOCGMIIPHY failed: %d", errno);
		goto out;
	}

	/* If we can read the BMSR register, we assume that the card supports MII link detection */
	bmsr = mdio_read (self, fd, &ifr, MII_BMSR);
	supports_mii = (bmsr != -1) ? TRUE : FALSE;
	nm_log_dbg (LOGD_HW | LOGD_ETHER, "MII %s supported",
	            supports_mii ? "is" : "not");

out:
	close (fd);
	return supports_mii;	
}<|MERGE_RESOLUTION|>--- conflicted
+++ resolved
@@ -107,15 +107,10 @@
 typedef struct {
 	gboolean            disposed;
 
-<<<<<<< HEAD
-	struct ether_addr	hw_addr;
-	char *              s390_subchannels;
-	gboolean			carrier;
-=======
 	guint8              hw_addr[ETH_ALEN];      /* Currently set MAC address */
 	guint8              perm_hw_addr[ETH_ALEN]; /* Currently set MAC address */
+	char *              s390_subchannels;
 	gboolean            carrier;
->>>>>>> 91ab673b
 
 	NMNetlinkMonitor *  monitor;
 	gulong              link_connected_id;
@@ -1756,10 +1751,6 @@
 spec_match_list (NMDevice *device, const GSList *specs)
 {
 	NMDeviceEthernetPrivate *priv = NM_DEVICE_ETHERNET_GET_PRIVATE (device);
-<<<<<<< HEAD
-	struct ether_addr ether;
-=======
->>>>>>> 91ab673b
 	char *hwaddr;
 	gboolean matched;
 
