/*-*- Mode: C; c-basic-offset: 8; indent-tabs-mode: nil -*-*/

/***
  This file is part of systemd.

  Copyright (C) 2014 Intel Corporation. All rights reserved.

  systemd is free software; you can redistribute it and/or modify it
  under the terms of the GNU Lesser General Public License as published by
  the Free Software Foundation; either version 2.1 of the License, or
  (at your option) any later version.

  systemd is distributed in the hope that it will be useful, but
  WITHOUT ANY WARRANTY; without even the implied warranty of
  MERCHANTABILITY or FITNESS FOR A PARTICULAR PURPOSE. See the GNU
  Lesser General Public License for more details.

  You should have received a copy of the GNU Lesser General Public License
  along with systemd; If not, see <http://www.gnu.org/licenses/>.
***/

#include "nm-sd-adapt.h"

#include <errno.h>
#include <string.h>
#include <sys/ioctl.h>
#include <linux/if_infiniband.h>

#if 0 /* NM_IGNORED */
#include "udev.h"
#include "udev-util.h"
<<<<<<< HEAD
=======
#include "virt.h"
#endif /* NM_IGNORED */
#include "siphash24.h"
>>>>>>> 5599a82d
#include "util.h"
#include "refcnt.h"

#include "network-internal.h"
#include "sd-dhcp6-client.h"
#include "dhcp6-protocol.h"
#include "dhcp6-internal.h"
#include "dhcp6-lease-internal.h"
#include "dhcp-identifier.h"

#define MAX_MAC_ADDR_LEN INFINIBAND_ALEN

struct sd_dhcp6_client {
        RefCount n_ref;

        enum DHCP6State state;
        sd_event *event;
        int event_priority;
        int index;
        uint8_t mac_addr[MAX_MAC_ADDR_LEN];
        size_t mac_addr_len;
        uint16_t arp_type;
        char ifname[IFNAMSIZ];
        DHCP6IA ia_na;
        be32_t transaction_id;
        usec_t transaction_start;
        struct sd_dhcp6_lease *lease;
        int fd;
        bool information_request;
        be16_t *req_opts;
        size_t req_opts_allocated;
        size_t req_opts_len;
        sd_event_source *receive_message;
        usec_t retransmit_time;
        uint8_t retransmit_count;
        sd_event_source *timeout_resend;
        sd_event_source *timeout_resend_expire;
        sd_dhcp6_client_cb_t cb;
        void *userdata;
        struct duid duid;
        size_t duid_len;
};

static const uint16_t default_req_opts[] = {
        DHCP6_OPTION_DNS_SERVERS,
        DHCP6_OPTION_DOMAIN_LIST,
        DHCP6_OPTION_NTP_SERVER,
};

const char * dhcp6_message_type_table[_DHCP6_MESSAGE_MAX] = {
        [DHCP6_SOLICIT] = "SOLICIT",
        [DHCP6_ADVERTISE] = "ADVERTISE",
        [DHCP6_REQUEST] = "REQUEST",
        [DHCP6_CONFIRM] = "CONFIRM",
        [DHCP6_RENEW] = "RENEW",
        [DHCP6_REBIND] = "REBIND",
        [DHCP6_REPLY] = "REPLY",
        [DHCP6_RELEASE] = "RELEASE",
        [DHCP6_DECLINE] = "DECLINE",
        [DHCP6_RECONFIGURE] = "RECONFIGURE",
        [DHCP6_INFORMATION_REQUEST] = "INFORMATION-REQUEST",
        [DHCP6_RELAY_FORW] = "RELAY-FORW",
        [DHCP6_RELAY_REPL] = "RELAY-REPL",
};

DEFINE_STRING_TABLE_LOOKUP(dhcp6_message_type, int);

const char * dhcp6_message_status_table[_DHCP6_STATUS_MAX] = {
        [DHCP6_STATUS_SUCCESS] = "Success",
        [DHCP6_STATUS_UNSPEC_FAIL] = "Unspecified failure",
        [DHCP6_STATUS_NO_ADDRS_AVAIL] = "No addresses available",
        [DHCP6_STATUS_NO_BINDING] = "Binding unavailable",
        [DHCP6_STATUS_NOT_ON_LINK] = "Not on link",
        [DHCP6_STATUS_USE_MULTICAST] = "Use multicast",
};

DEFINE_STRING_TABLE_LOOKUP(dhcp6_message_status, int);

DEFINE_TRIVIAL_CLEANUP_FUNC(sd_dhcp6_client*, sd_dhcp6_client_unref);
#define _cleanup_dhcp6_client_unref_ _cleanup_(sd_dhcp6_client_unrefp)

#define DHCP6_CLIENT_DONT_DESTROY(client) \
        _cleanup_dhcp6_client_unref_ _unused_ sd_dhcp6_client *_dont_destroy_##client = sd_dhcp6_client_ref(client)

static int client_start(sd_dhcp6_client *client, enum DHCP6State state);

int sd_dhcp6_client_set_callback(sd_dhcp6_client *client,
                                 sd_dhcp6_client_cb_t cb, void *userdata)
{
        assert_return(client, -EINVAL);

        client->cb = cb;
        client->userdata = userdata;

        return 0;
}

int sd_dhcp6_client_set_index(sd_dhcp6_client *client, int interface_index)
{
        assert_return(client, -EINVAL);
        assert_return(interface_index >= -1, -EINVAL);

        client->index = interface_index;

        return 0;
}

int sd_dhcp6_client_set_mac(sd_dhcp6_client *client, const uint8_t *addr,
                            size_t addr_len, uint16_t arp_type)
{
        assert_return(client, -EINVAL);
        assert_return(addr, -EINVAL);
        assert_return(addr_len > 0 && addr_len <= MAX_MAC_ADDR_LEN, -EINVAL);
        assert_return(arp_type > 0, -EINVAL);

        if (arp_type == ARPHRD_ETHER)
                assert_return(addr_len == ETH_ALEN, -EINVAL);
        else if (arp_type == ARPHRD_INFINIBAND)
                assert_return(addr_len == INFINIBAND_ALEN, -EINVAL);
        else
                return -EINVAL;

        if (client->mac_addr_len == addr_len &&
            memcmp(&client->mac_addr, addr, addr_len) == 0)
                return 0;

        memcpy(&client->mac_addr, addr, addr_len);
        client->mac_addr_len = addr_len;
        client->arp_type = arp_type;

        return 0;
}

int sd_dhcp6_client_set_duid(sd_dhcp6_client *client, uint16_t type, uint8_t *duid,
                             size_t duid_len)
{
        assert_return(client, -EINVAL);
        assert_return(duid, -EINVAL);
        assert_return(duid_len > 0 && duid_len <= MAX_DUID_LEN, -EINVAL);

        switch (type) {
        case DHCP6_DUID_LLT:
                if (duid_len <= sizeof(client->duid.llt))
                        return -EINVAL;
                break;
        case DHCP6_DUID_EN:
                if (duid_len != sizeof(client->duid.en))
                        return -EINVAL;
                break;
        case DHCP6_DUID_LL:
                if (duid_len <= sizeof(client->duid.ll))
                        return -EINVAL;
                break;
        case DHCP6_DUID_UUID:
                if (duid_len != sizeof(client->duid.uuid))
                        return -EINVAL;
                break;
        default:
                /* accept unknown type in order to be forward compatible */
                break;
        }

        client->duid.type = htobe16(type);
        memcpy(&client->duid.raw.data, duid, duid_len);
        client->duid_len = duid_len + sizeof(client->duid.type);

        return 0;
}

int sd_dhcp6_client_set_information_request(sd_dhcp6_client *client,
                                            bool enabled) {
        assert_return(client, -EINVAL);

        client->information_request = enabled;

        return 0;
}

int sd_dhcp6_client_get_information_request(sd_dhcp6_client *client,
                                            bool *enabled) {
        assert_return(client, -EINVAL);
        assert_return(enabled, -EINVAL);

        *enabled = client->information_request;

        return 0;
}

int sd_dhcp6_client_set_request_option(sd_dhcp6_client *client,
                                       uint16_t option) {
        size_t t;

        assert_return(client, -EINVAL);
        assert_return(client->state == DHCP6_STATE_STOPPED, -EBUSY);

        switch(option) {
        case DHCP6_OPTION_DNS_SERVERS:
        case DHCP6_OPTION_DOMAIN_LIST:
        case DHCP6_OPTION_SNTP_SERVERS:
        case DHCP6_OPTION_NTP_SERVER:
                break;

        default:
                return -EINVAL;
        }

        for (t = 0; t < client->req_opts_len; t++)
                if (client->req_opts[t] == htobe16(option))
                        return -EEXIST;

        if (!GREEDY_REALLOC(client->req_opts, client->req_opts_allocated,
                            client->req_opts_len + 1))
                return -ENOMEM;

        client->req_opts[client->req_opts_len++] = htobe16(option);

        return 0;
}

int sd_dhcp6_client_get_lease(sd_dhcp6_client *client, sd_dhcp6_lease **ret) {
        assert_return(client, -EINVAL);
        assert_return(ret, -EINVAL);

        if (!client->lease)
                return -ENOMSG;

        *ret = sd_dhcp6_lease_ref(client->lease);

        return 0;
}

static void client_notify(sd_dhcp6_client *client, int event) {
        if (client->cb)
                client->cb(client, event, client->userdata);
}

static int client_reset(sd_dhcp6_client *client) {
        assert_return(client, -EINVAL);

        client->receive_message =
                sd_event_source_unref(client->receive_message);

        client->fd = safe_close(client->fd);

        client->transaction_id = 0;
        client->transaction_start = 0;

        client->ia_na.timeout_t1 =
                sd_event_source_unref(client->ia_na.timeout_t1);
        client->ia_na.timeout_t2 =
                sd_event_source_unref(client->ia_na.timeout_t2);

        client->retransmit_time = 0;
        client->retransmit_count = 0;
        client->timeout_resend = sd_event_source_unref(client->timeout_resend);
        client->timeout_resend_expire =
                sd_event_source_unref(client->timeout_resend_expire);

        client->state = DHCP6_STATE_STOPPED;

        return 0;
}

static void client_stop(sd_dhcp6_client *client, int error) {
        DHCP6_CLIENT_DONT_DESTROY(client);

        assert(client);

        client_notify(client, error);

        client_reset(client);
}

static int client_send_message(sd_dhcp6_client *client, usec_t time_now) {
        _cleanup_free_ DHCP6Message *message = NULL;
        struct in6_addr all_servers =
                IN6ADDR_ALL_DHCP6_RELAY_AGENTS_AND_SERVERS_INIT;
        size_t len, optlen = 512;
        uint8_t *opt;
        int r;
        usec_t elapsed_usec;
        be16_t elapsed_time;

        len = sizeof(DHCP6Message) + optlen;

        message = malloc0(len);
        if (!message)
                return -ENOMEM;

        opt = (uint8_t *)(message + 1);

        message->transaction_id = client->transaction_id;

        switch(client->state) {
        case DHCP6_STATE_INFORMATION_REQUEST:
                message->type = DHCP6_INFORMATION_REQUEST;

                break;

        case DHCP6_STATE_SOLICITATION:
                message->type = DHCP6_SOLICIT;

                r = dhcp6_option_append(&opt, &optlen,
                                        DHCP6_OPTION_RAPID_COMMIT, 0, NULL);
                if (r < 0)
                        return r;

                r = dhcp6_option_append_ia(&opt, &optlen, &client->ia_na);
                if (r < 0)
                        return r;

                break;

        case DHCP6_STATE_REQUEST:
        case DHCP6_STATE_RENEW:

                if (client->state == DHCP6_STATE_REQUEST)
                        message->type = DHCP6_REQUEST;
                else
                        message->type = DHCP6_RENEW;

                r = dhcp6_option_append(&opt, &optlen, DHCP6_OPTION_SERVERID,
                                        client->lease->serverid_len,
                                        client->lease->serverid);
                if (r < 0)
                        return r;

                r = dhcp6_option_append_ia(&opt, &optlen, &client->lease->ia);
                if (r < 0)
                        return r;

                break;

        case DHCP6_STATE_REBIND:
                message->type = DHCP6_REBIND;

                r = dhcp6_option_append_ia(&opt, &optlen, &client->lease->ia);
                if (r < 0)
                        return r;

                break;

        case DHCP6_STATE_STOPPED:
        case DHCP6_STATE_BOUND:
                return -EINVAL;
        }

        r = dhcp6_option_append(&opt, &optlen, DHCP6_OPTION_ORO,
                                client->req_opts_len * sizeof(be16_t),
                                client->req_opts);
        if (r < 0)
                return r;

        r = dhcp6_option_append(&opt, &optlen, DHCP6_OPTION_CLIENTID,
                                client->duid_len, &client->duid);
        if (r < 0)
                return r;

        elapsed_usec = time_now - client->transaction_start;
        if (elapsed_usec < 0xffff * USEC_PER_MSEC * 10)
                elapsed_time = htobe16(elapsed_usec / USEC_PER_MSEC / 10);
        else
                elapsed_time = 0xffff;

        r = dhcp6_option_append(&opt, &optlen, DHCP6_OPTION_ELAPSED_TIME,
                                sizeof(elapsed_time), &elapsed_time);
        if (r < 0)
                return r;

        r = dhcp6_network_send_udp_socket(client->fd, &all_servers, message,
                                          len - optlen);
        if (r < 0)
                return r;

        log_dhcp6_client(client, "Sent %s",
                         dhcp6_message_type_to_string(message->type));

        return 0;
}

static int client_timeout_t2(sd_event_source *s, uint64_t usec,
                             void *userdata) {
        sd_dhcp6_client *client = userdata;

        assert_return(s, -EINVAL);
        assert_return(client, -EINVAL);
        assert_return(client->lease, -EINVAL);

        client->lease->ia.timeout_t2 =
                sd_event_source_unref(client->lease->ia.timeout_t2);

        log_dhcp6_client(client, "Timeout T2");

        client_start(client, DHCP6_STATE_REBIND);

        return 0;
}

static int client_timeout_t1(sd_event_source *s, uint64_t usec,
                             void *userdata) {
        sd_dhcp6_client *client = userdata;

        assert_return(s, -EINVAL);
        assert_return(client, -EINVAL);
        assert_return(client->lease, -EINVAL);

        client->lease->ia.timeout_t1 =
                sd_event_source_unref(client->lease->ia.timeout_t1);

        log_dhcp6_client(client, "Timeout T1");

        client_start(client, DHCP6_STATE_RENEW);

        return 0;
}

static int client_timeout_resend_expire(sd_event_source *s, uint64_t usec,
                                        void *userdata) {
        sd_dhcp6_client *client = userdata;
        DHCP6_CLIENT_DONT_DESTROY(client);
        enum DHCP6State state;

        assert(s);
        assert(client);
        assert(client->event);

        state = client->state;

        client_stop(client, DHCP6_EVENT_RESEND_EXPIRE);

        /* RFC 3315, section 18.1.4., says that "...the client may choose to
           use a Solicit message to locate a new DHCP server..." */
        if (state == DHCP6_STATE_REBIND)
                client_start(client, DHCP6_STATE_SOLICITATION);

        return 0;
}

static usec_t client_timeout_compute_random(usec_t val) {
        return val - val / 10 +
                (random_u32() % (2 * USEC_PER_SEC)) * val / 10 / USEC_PER_SEC;
}

static int client_timeout_resend(sd_event_source *s, uint64_t usec,
                                 void *userdata) {
        int r = 0;
        sd_dhcp6_client *client = userdata;
        usec_t time_now, init_retransmit_time = 0, max_retransmit_time = 0;
        usec_t max_retransmit_duration = 0;
        uint8_t max_retransmit_count = 0;
        char time_string[FORMAT_TIMESPAN_MAX];
        uint32_t expire = 0;

        assert(s);
        assert(client);
        assert(client->event);

        client->timeout_resend = sd_event_source_unref(client->timeout_resend);

        switch (client->state) {
        case DHCP6_STATE_INFORMATION_REQUEST:
                init_retransmit_time = DHCP6_INF_TIMEOUT;
                max_retransmit_time = DHCP6_INF_MAX_RT;

                break;

        case DHCP6_STATE_SOLICITATION:

                if (client->retransmit_count && client->lease) {
                        client_start(client, DHCP6_STATE_REQUEST);
                        return 0;
                }

                init_retransmit_time = DHCP6_SOL_TIMEOUT;
                max_retransmit_time = DHCP6_SOL_MAX_RT;

                break;

        case DHCP6_STATE_REQUEST:
                init_retransmit_time = DHCP6_REQ_TIMEOUT;
                max_retransmit_time = DHCP6_REQ_MAX_RT;
                max_retransmit_count = DHCP6_REQ_MAX_RC;

                break;

        case DHCP6_STATE_RENEW:
                init_retransmit_time = DHCP6_REN_TIMEOUT;
                max_retransmit_time = DHCP6_REN_MAX_RT;

                /* RFC 3315, section 18.1.3. says max retransmit duration will
                   be the remaining time until T2. Instead of setting MRD,
                   wait for T2 to trigger with the same end result */

                break;

        case DHCP6_STATE_REBIND:
                init_retransmit_time = DHCP6_REB_TIMEOUT;
                max_retransmit_time = DHCP6_REB_MAX_RT;

                if (!client->timeout_resend_expire) {
                        r = dhcp6_lease_ia_rebind_expire(&client->lease->ia,
                                                         &expire);
                        if (r < 0) {
                                client_stop(client, r);
                                return 0;
                        }
                        max_retransmit_duration = expire * USEC_PER_SEC;
                }

                break;

        case DHCP6_STATE_STOPPED:
        case DHCP6_STATE_BOUND:
                return 0;
        }

        if (max_retransmit_count &&
            client->retransmit_count >= max_retransmit_count) {
                client_stop(client, DHCP6_EVENT_RETRANS_MAX);
                return 0;
        }

        r = sd_event_now(client->event, clock_boottime_or_monotonic(), &time_now);
        if (r < 0)
                goto error;

        r = client_send_message(client, time_now);
        if (r >= 0)
                client->retransmit_count++;

        if (!client->retransmit_time) {
                client->retransmit_time =
                        client_timeout_compute_random(init_retransmit_time);

                if (client->state == DHCP6_STATE_SOLICITATION)
                        client->retransmit_time += init_retransmit_time / 10;

        } else {
                if (max_retransmit_time &&
                    client->retransmit_time > max_retransmit_time / 2)
                        client->retransmit_time = client_timeout_compute_random(max_retransmit_time);
                else
                        client->retransmit_time += client_timeout_compute_random(client->retransmit_time);
        }

        log_dhcp6_client(client, "Next retransmission in %s",
                         format_timespan(time_string, FORMAT_TIMESPAN_MAX,
                                         client->retransmit_time, 0));

        r = sd_event_add_time(client->event, &client->timeout_resend,
                              clock_boottime_or_monotonic(),
                              time_now + client->retransmit_time,
                              10 * USEC_PER_MSEC, client_timeout_resend,
                              client);
        if (r < 0)
                goto error;

        r = sd_event_source_set_priority(client->timeout_resend,
                                         client->event_priority);
        if (r < 0)
                goto error;

        r = sd_event_source_set_description(client->timeout_resend, "dhcp6-resend-timer");
        if (r < 0)
                goto error;

        if (max_retransmit_duration && !client->timeout_resend_expire) {

                log_dhcp6_client(client, "Max retransmission duration %"PRIu64" secs",
                                 max_retransmit_duration / USEC_PER_SEC);

                r = sd_event_add_time(client->event,
                                      &client->timeout_resend_expire,
                                      clock_boottime_or_monotonic(),
                                      time_now + max_retransmit_duration,
                                      USEC_PER_SEC,
                                      client_timeout_resend_expire, client);
                if (r < 0)
                        goto error;

                r = sd_event_source_set_priority(client->timeout_resend_expire,
                                                 client->event_priority);
                if (r < 0)
                        goto error;

                r = sd_event_source_set_description(client->timeout_resend_expire, "dhcp6-resend-expire-timer");
                if (r < 0)
                        goto error;
        }

error:
        if (r < 0)
                client_stop(client, r);

        return 0;
}

static int client_ensure_iaid(sd_dhcp6_client *client) {
<<<<<<< HEAD
        int r;
=======
        const char *name;
        uint64_t id;
>>>>>>> 5599a82d

        assert(client);

        if (client->ia_na.id)
                return 0;

<<<<<<< HEAD
        r = dhcp_identifier_set_iaid(client->index, client->mac_addr, client->mac_addr_len, &client->ia_na.id);
        if (r < 0)
                return r;
=======
	name = client->ifname;
        if (name)
                siphash24((uint8_t*)&id, name, strlen(name), HASH_KEY.bytes);
        else
                /* fall back to mac address if no predictable name available */
                siphash24((uint8_t*)&id, &client->mac_addr,
                          client->mac_addr_len, HASH_KEY.bytes);

        /* fold into 32 bits */
        client->ia_na.id = (id & 0xffffffff) ^ (id >> 32);
>>>>>>> 5599a82d

        return 0;
}

static int client_parse_message(sd_dhcp6_client *client,
                                DHCP6Message *message, size_t len,
                                sd_dhcp6_lease *lease) {
        int r;
        uint8_t *optval, *option, *id = NULL;
        uint16_t optcode, status;
        size_t optlen, id_len;
        bool clientid = false;
        be32_t iaid_lease;

        option = (uint8_t *)message + sizeof(DHCP6Message);
        len -= sizeof(DHCP6Message);

        while ((r = dhcp6_option_parse(&option, &len, &optcode, &optlen,
                                       &optval)) >= 0) {
                switch (optcode) {
                case DHCP6_OPTION_CLIENTID:
                        if (clientid) {
                                log_dhcp6_client(client, "%s contains multiple clientids",
                                                 dhcp6_message_type_to_string(message->type));
                                return -EINVAL;
                        }

                        if (optlen != client->duid_len ||
                            memcmp(&client->duid, optval, optlen) != 0) {
                                log_dhcp6_client(client, "%s DUID does not match",
                                                 dhcp6_message_type_to_string(message->type));

                                return -EINVAL;
                        }
                        clientid = true;

                        break;

                case DHCP6_OPTION_SERVERID:
                        r = dhcp6_lease_get_serverid(lease, &id, &id_len);
                        if (r >= 0 && id) {
                                log_dhcp6_client(client, "%s contains multiple serverids",
                                                 dhcp6_message_type_to_string(message->type));
                                return -EINVAL;
                        }

                        r = dhcp6_lease_set_serverid(lease, optval, optlen);
                        if (r < 0)
                                return r;

                        break;

                case DHCP6_OPTION_PREFERENCE:
                        if (optlen != 1)
                                return -EINVAL;

                        r = dhcp6_lease_set_preference(lease, *optval);
                        if (r < 0)
                                return r;

                        break;

                case DHCP6_OPTION_STATUS_CODE:
                        if (optlen < 2)
                                return -EINVAL;

                        status = optval[0] << 8 | optval[1];
                        if (status) {
                                log_dhcp6_client(client, "%s Status %s",
                                                 dhcp6_message_type_to_string(message->type),
                                                 dhcp6_message_status_to_string(status));
                                return -EINVAL;
                        }

                        break;

                case DHCP6_OPTION_IA_NA:
                        if (client->state == DHCP6_STATE_INFORMATION_REQUEST) {
                                log_dhcp6_client(client, "Information request ignoring IA NA option");

                                break;
                        }

                        r = dhcp6_option_parse_ia(&optval, &optlen, optcode,
                                                  &lease->ia);
                        if (r < 0 && r != -ENOMSG)
                                return r;

                        r = dhcp6_lease_get_iaid(lease, &iaid_lease);
                        if (r < 0)
                                return r;

                        if (client->ia_na.id != iaid_lease) {
                                log_dhcp6_client(client, "%s has wrong IAID",
                                                 dhcp6_message_type_to_string(message->type));
                                return -EINVAL;
                        }

                        break;

                case DHCP6_OPTION_RAPID_COMMIT:
                        r = dhcp6_lease_set_rapid_commit(lease);
                        if (r < 0)
                                return r;

                        break;
                }
        }

        if (r == -ENOMSG)
                r = 0;

        if (r < 0 || !clientid) {
                log_dhcp6_client(client, "%s has incomplete options",
                                 dhcp6_message_type_to_string(message->type));
                return -EINVAL;
        }

        if (client->state != DHCP6_STATE_INFORMATION_REQUEST) {
                r = dhcp6_lease_get_serverid(lease, &id, &id_len);
                if (r < 0)
                        log_dhcp6_client(client, "%s has no server id",
                                         dhcp6_message_type_to_string(message->type));
        }

        return r;
}

static int client_receive_reply(sd_dhcp6_client *client, DHCP6Message *reply,
                                size_t len)
{
        int r;
        _cleanup_dhcp6_lease_free_ sd_dhcp6_lease *lease = NULL;
        bool rapid_commit;

        if (reply->type != DHCP6_REPLY)
                return 0;

        r = dhcp6_lease_new(&lease);
        if (r < 0)
                return -ENOMEM;

        r = client_parse_message(client, reply, len, lease);
        if (r < 0)
                return r;

        if (client->state == DHCP6_STATE_SOLICITATION) {
                r = dhcp6_lease_get_rapid_commit(lease, &rapid_commit);
                if (r < 0)
                        return r;

                if (!rapid_commit)
                        return 0;
        }

        if (client->lease) {
                dhcp6_lease_clear_timers(&client->lease->ia);
                client->lease = sd_dhcp6_lease_unref(client->lease);
        }

        if (client->state != DHCP6_STATE_INFORMATION_REQUEST) {
                client->lease = lease;
                lease = NULL;
        }

        return DHCP6_STATE_BOUND;
}

static int client_receive_advertise(sd_dhcp6_client *client,
                                    DHCP6Message *advertise, size_t len) {
        int r;
        _cleanup_dhcp6_lease_free_ sd_dhcp6_lease *lease = NULL;
        uint8_t pref_advertise = 0, pref_lease = 0;

        if (advertise->type != DHCP6_ADVERTISE)
                return 0;

        r = dhcp6_lease_new(&lease);
        if (r < 0)
                return r;

        r = client_parse_message(client, advertise, len, lease);
        if (r < 0)
                return r;

        r = dhcp6_lease_get_preference(lease, &pref_advertise);
        if (r < 0)
                return r;

        r = dhcp6_lease_get_preference(client->lease, &pref_lease);

        if (r < 0 || pref_advertise > pref_lease) {
                sd_dhcp6_lease_unref(client->lease);
                client->lease = lease;
                lease = NULL;
                r = 0;
        }

        if (pref_advertise == 255 || client->retransmit_count > 1)
                r = DHCP6_STATE_REQUEST;

        return r;
}

static int client_receive_message(sd_event_source *s, int fd, uint32_t revents,
                                  void *userdata) {
        sd_dhcp6_client *client = userdata;
        DHCP6_CLIENT_DONT_DESTROY(client);
        _cleanup_free_ DHCP6Message *message = NULL;
        int r, buflen, len;

        assert(s);
        assert(client);
        assert(client->event);

        r = ioctl(fd, FIONREAD, &buflen);
        if (r < 0 || buflen <= 0)
                buflen = DHCP6_MIN_OPTIONS_SIZE;

        message = malloc0(buflen);
        if (!message)
                return -ENOMEM;

        len = read(fd, message, buflen);
        if ((size_t)len < sizeof(DHCP6Message)) {
                log_dhcp6_client(client, "could not receive message from UDP socket: %m");
                return 0;
        }

        switch(message->type) {
        case DHCP6_SOLICIT:
        case DHCP6_REQUEST:
        case DHCP6_CONFIRM:
        case DHCP6_RENEW:
        case DHCP6_REBIND:
        case DHCP6_RELEASE:
        case DHCP6_DECLINE:
        case DHCP6_INFORMATION_REQUEST:
        case DHCP6_RELAY_FORW:
        case DHCP6_RELAY_REPL:
                return 0;

        case DHCP6_ADVERTISE:
        case DHCP6_REPLY:
        case DHCP6_RECONFIGURE:
                break;

        default:
                log_dhcp6_client(client, "unknown message type %d",
                                 message->type);
                return 0;
        }

        if (client->transaction_id != (message->transaction_id &
                                       htobe32(0x00ffffff)))
                return 0;

        switch (client->state) {
        case DHCP6_STATE_INFORMATION_REQUEST:
                r = client_receive_reply(client, message, len);
                if (r < 0)
                        return 0;

                client_notify(client, DHCP6_EVENT_INFORMATION_REQUEST);

                client_start(client, DHCP6_STATE_STOPPED);

                break;

        case DHCP6_STATE_SOLICITATION:
                r = client_receive_advertise(client, message, len);

                if (r == DHCP6_STATE_REQUEST) {
                        client_start(client, r);

                        break;
                }

                /* fall through for Soliciation Rapid Commit option check */
        case DHCP6_STATE_REQUEST:
        case DHCP6_STATE_RENEW:
        case DHCP6_STATE_REBIND:

                r = client_receive_reply(client, message, len);
                if (r < 0)
                        return 0;

                if (r == DHCP6_STATE_BOUND) {

                        r = client_start(client, DHCP6_STATE_BOUND);
                        if (r < 0) {
                                client_stop(client, r);
                                return 0;
                        }

                        client_notify(client, DHCP6_EVENT_IP_ACQUIRE);
                }

                break;

        case DHCP6_STATE_BOUND:

                break;

        case DHCP6_STATE_STOPPED:
                return 0;
        }

        if (r >= 0) {
                log_dhcp6_client(client, "Recv %s",
                                 dhcp6_message_type_to_string(message->type));
        }

        return 0;
}

static int client_start(sd_dhcp6_client *client, enum DHCP6State state)
{
        int r;
        usec_t timeout, time_now;
        char time_string[FORMAT_TIMESPAN_MAX];

        assert_return(client, -EINVAL);
        assert_return(client->event, -EINVAL);
        assert_return(client->index > 0, -EINVAL);
        assert_return(client->state != state, -EINVAL);

        client->timeout_resend_expire =
                sd_event_source_unref(client->timeout_resend_expire);
        client->timeout_resend = sd_event_source_unref(client->timeout_resend);
        client->retransmit_time = 0;
        client->retransmit_count = 0;

        if (client->state == DHCP6_STATE_STOPPED) {
                time_now = now(clock_boottime_or_monotonic());
        } else {
                r = sd_event_now(client->event, clock_boottime_or_monotonic(),
                                 &time_now);
                if (r < 0)
                        return r;
        }

        switch (state) {
        case DHCP6_STATE_STOPPED:
                if (client->state == DHCP6_STATE_INFORMATION_REQUEST) {
                        client->state = DHCP6_STATE_STOPPED;

                        return 0;
                }

                /* fall through */
        case DHCP6_STATE_SOLICITATION:
                client->state = DHCP6_STATE_SOLICITATION;

                break;

        case DHCP6_STATE_INFORMATION_REQUEST:
        case DHCP6_STATE_REQUEST:
        case DHCP6_STATE_RENEW:
        case DHCP6_STATE_REBIND:

                client->state = state;

                break;

        case DHCP6_STATE_BOUND:

                if (client->lease->ia.lifetime_t1 == 0xffffffff ||
                    client->lease->ia.lifetime_t2 == 0xffffffff) {

                        log_dhcp6_client(client, "infinite T1 0x%08x or T2 0x%08x",
                                         be32toh(client->lease->ia.lifetime_t1),
                                         be32toh(client->lease->ia.lifetime_t2));

                        return 0;
                }

                timeout = client_timeout_compute_random(be32toh(client->lease->ia.lifetime_t1) * USEC_PER_SEC);

                log_dhcp6_client(client, "T1 expires in %s",
                                 format_timespan(time_string,
                                                 FORMAT_TIMESPAN_MAX,
                                                 timeout, 0));

                r = sd_event_add_time(client->event,
                                      &client->lease->ia.timeout_t1,
                                      clock_boottime_or_monotonic(), time_now + timeout,
                                      10 * USEC_PER_SEC, client_timeout_t1,
                                      client);
                if (r < 0)
                        return r;

                r = sd_event_source_set_priority(client->lease->ia.timeout_t1,
                                                 client->event_priority);
                if (r < 0)
                        return r;

                r = sd_event_source_set_description(client->lease->ia.timeout_t1, "dhcp6-t1-timeout");
                if (r < 0)
                        return r;

                timeout = client_timeout_compute_random(be32toh(client->lease->ia.lifetime_t2) * USEC_PER_SEC);

                log_dhcp6_client(client, "T2 expires in %s",
                                 format_timespan(time_string,
                                                 FORMAT_TIMESPAN_MAX,
                                                 timeout, 0));

                r = sd_event_add_time(client->event,
                                      &client->lease->ia.timeout_t2,
                                      clock_boottime_or_monotonic(), time_now + timeout,
                                      10 * USEC_PER_SEC, client_timeout_t2,
                                      client);
                if (r < 0)
                        return r;

                r = sd_event_source_set_priority(client->lease->ia.timeout_t2,
                                                 client->event_priority);
                if (r < 0)
                        return r;

                r = sd_event_source_set_description(client->lease->ia.timeout_t2, "dhcp6-t2-timeout");
                if (r < 0)
                        return r;

                client->state = state;

                return 0;
        }

        client->transaction_id = random_u32() & htobe32(0x00ffffff);
        client->transaction_start = time_now;

        r = sd_event_add_time(client->event, &client->timeout_resend,
                              clock_boottime_or_monotonic(), 0, 0, client_timeout_resend,
                              client);
        if (r < 0)
                return r;

        r = sd_event_source_set_priority(client->timeout_resend,
                                         client->event_priority);
        if (r < 0)
                return r;

        r = sd_event_source_set_description(client->timeout_resend, "dhcp6-resend-timeout");
        if (r < 0)
                return r;

        return 0;
}

int sd_dhcp6_client_stop(sd_dhcp6_client *client)
{
        client_stop(client, DHCP6_EVENT_STOP);

        return 0;
}

int sd_dhcp6_client_start(sd_dhcp6_client *client)
{
        int r = 0;
        enum DHCP6State state = DHCP6_STATE_SOLICITATION;

        assert_return(client, -EINVAL);
        assert_return(client->event, -EINVAL);
        assert_return(client->index > 0, -EINVAL);

        r = client_reset(client);
        if (r < 0)
                return r;

        r = client_ensure_iaid(client);
        if (r < 0)
                return r;

        r = dhcp6_network_bind_udp_socket(client->index, NULL);
        if (r < 0)
                return r;

        client->fd = r;

        r = sd_event_add_io(client->event, &client->receive_message,
                            client->fd, EPOLLIN, client_receive_message,
                            client);
        if (r < 0)
                goto error;

        r = sd_event_source_set_priority(client->receive_message,
                                         client->event_priority);
        if (r < 0)
                goto error;

        r = sd_event_source_set_description(client->receive_message,
                                        "dhcp6-receive-message");
        if (r < 0)
                goto error;

        if (client->information_request)
                state = DHCP6_STATE_INFORMATION_REQUEST;

        log_dhcp6_client(client, "Started in %s mode",
                        client->information_request? "Information request":
                        "Managed");

        return client_start(client, state);

error:
        client_reset(client);
        return r;
}

int sd_dhcp6_client_attach_event(sd_dhcp6_client *client, sd_event *event,
                                 int priority)
{
        int r;

        assert_return(client, -EINVAL);
        assert_return(!client->event, -EBUSY);

        if (event)
                client->event = sd_event_ref(event);
        else {
                r = sd_event_default(&client->event);
                if (r < 0)
                        return 0;
        }

        client->event_priority = priority;

        return 0;
}

int sd_dhcp6_client_detach_event(sd_dhcp6_client *client) {
        assert_return(client, -EINVAL);

        client->event = sd_event_unref(client->event);

        return 0;
}

sd_event *sd_dhcp6_client_get_event(sd_dhcp6_client *client) {
        if (!client)
                return NULL;

        return client->event;
}

sd_dhcp6_client *sd_dhcp6_client_ref(sd_dhcp6_client *client) {
        if (client)
                assert_se(REFCNT_INC(client->n_ref) >= 2);

        return client;
}

sd_dhcp6_client *sd_dhcp6_client_unref(sd_dhcp6_client *client) {
        if (client && REFCNT_DEC(client->n_ref) == 0) {
                client_reset(client);

                sd_dhcp6_client_detach_event(client);

                free(client->req_opts);
                free(client);

                return NULL;
        }

        return client;
}

int sd_dhcp6_client_new(sd_dhcp6_client **ret)
{
        _cleanup_dhcp6_client_unref_ sd_dhcp6_client *client = NULL;
<<<<<<< HEAD
=======
#if 0 /* NM_IGNORED */
        sd_id128_t machine_id;
>>>>>>> 5599a82d
        int r;
#endif /* NM_IGNORED */
        size_t t;

        assert_return(ret, -EINVAL);

        client = new0(sd_dhcp6_client, 1);
        if (!client)
                return -ENOMEM;

        client->n_ref = REFCNT_INIT;

        client->ia_na.type = DHCP6_OPTION_IA_NA;

        client->index = -1;

        client->fd = -1;

#if 0 /* NM_IGNORED */
        /* initialize DUID */
        r = dhcp_identifier_set_duid_en(&client->duid, &client->duid_len);
        if (r < 0)
                return r;

<<<<<<< HEAD
=======
        /* a bit of snake-oil perhaps, but no need to expose the machine-id
           directly */
        siphash24(client->duid.en.id, &machine_id, sizeof(machine_id), HASH_KEY.bytes);
#endif /* NM_IGNORED */

>>>>>>> 5599a82d
        client->req_opts_len = ELEMENTSOF(default_req_opts);

        client->req_opts = new0(be16_t, client->req_opts_len);
        if (!client->req_opts)
                return -ENOMEM;

        for (t = 0; t < client->req_opts_len; t++)
                client->req_opts[t] = htobe16(default_req_opts[t]);

        *ret = client;
        client = NULL;

        return 0;
}

/*******************************************/
/* NetworkManager additions */

int sd_dhcp6_client_set_ifname(sd_dhcp6_client *client, const char *ifname)
{
        assert_return(client, -EINVAL);
        assert_return(ifname, -EINVAL);
        assert_return(strlen (ifname) < sizeof (client->ifname), -EINVAL);

        strcpy(client->ifname, ifname);
        return 0;
}
<|MERGE_RESOLUTION|>--- conflicted
+++ resolved
@@ -29,12 +29,7 @@
 #if 0 /* NM_IGNORED */
 #include "udev.h"
 #include "udev-util.h"
-<<<<<<< HEAD
-=======
-#include "virt.h"
 #endif /* NM_IGNORED */
-#include "siphash24.h"
->>>>>>> 5599a82d
 #include "util.h"
 #include "refcnt.h"
 
@@ -633,34 +628,16 @@
 }
 
 static int client_ensure_iaid(sd_dhcp6_client *client) {
-<<<<<<< HEAD
         int r;
-=======
-        const char *name;
-        uint64_t id;
->>>>>>> 5599a82d
 
         assert(client);
 
         if (client->ia_na.id)
                 return 0;
 
-<<<<<<< HEAD
         r = dhcp_identifier_set_iaid(client->index, client->mac_addr, client->mac_addr_len, &client->ia_na.id);
         if (r < 0)
                 return r;
-=======
-	name = client->ifname;
-        if (name)
-                siphash24((uint8_t*)&id, name, strlen(name), HASH_KEY.bytes);
-        else
-                /* fall back to mac address if no predictable name available */
-                siphash24((uint8_t*)&id, &client->mac_addr,
-                          client->mac_addr_len, HASH_KEY.bytes);
-
-        /* fold into 32 bits */
-        client->ia_na.id = (id & 0xffffffff) ^ (id >> 32);
->>>>>>> 5599a82d
 
         return 0;
 }
@@ -1233,11 +1210,7 @@
 int sd_dhcp6_client_new(sd_dhcp6_client **ret)
 {
         _cleanup_dhcp6_client_unref_ sd_dhcp6_client *client = NULL;
-<<<<<<< HEAD
-=======
 #if 0 /* NM_IGNORED */
-        sd_id128_t machine_id;
->>>>>>> 5599a82d
         int r;
 #endif /* NM_IGNORED */
         size_t t;
@@ -1261,15 +1234,8 @@
         r = dhcp_identifier_set_duid_en(&client->duid, &client->duid_len);
         if (r < 0)
                 return r;
-
-<<<<<<< HEAD
-=======
-        /* a bit of snake-oil perhaps, but no need to expose the machine-id
-           directly */
-        siphash24(client->duid.en.id, &machine_id, sizeof(machine_id), HASH_KEY.bytes);
 #endif /* NM_IGNORED */
 
->>>>>>> 5599a82d
         client->req_opts_len = ELEMENTSOF(default_req_opts);
 
         client->req_opts = new0(be16_t, client->req_opts_len);
