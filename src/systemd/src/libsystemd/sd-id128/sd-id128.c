--- conflicted
+++ resolved
@@ -30,12 +30,8 @@
 #include "sd-id128.h"
 #include "random-util.h"
 
-<<<<<<< HEAD
 #if 0 /* NM_IGNORED */
-_public_ char *sd_id128_to_string(sd_id128_t id, char s[33]) {
-=======
 _public_ char *sd_id128_to_string(sd_id128_t id, char s[SD_ID128_STRING_MAX]) {
->>>>>>> 8bfe99a1
         unsigned n;
 
         assert_return(s, NULL);
