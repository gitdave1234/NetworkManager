--- conflicted
+++ resolved
@@ -381,12 +381,8 @@
         return 0;
 }
 
-<<<<<<< HEAD
 #if 0 /* NM_IGNORED */
-unsigned long dns_name_hash_func(const void *s, const uint8_t hash_key[HASH_KEY_SIZE]) {
-=======
 void dns_name_hash_func(const void *s, struct siphash *state) {
->>>>>>> 8bfe99a1
         const char *p = s;
         int r;
 
