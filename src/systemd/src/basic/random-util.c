/***
  This file is part of systemd.

  Copyright 2010 Lennart Poettering

  systemd is free software; you can redistribute it and/or modify it
  under the terms of the GNU Lesser General Public License as published by
  the Free Software Foundation; either version 2.1 of the License, or
  (at your option) any later version.

  systemd is distributed in the hope that it will be useful, but
  WITHOUT ANY WARRANTY; without even the implied warranty of
  MERCHANTABILITY or FITNESS FOR A PARTICULAR PURPOSE. See the GNU
  Lesser General Public License for more details.

  You should have received a copy of the GNU Lesser General Public License
  along with systemd; If not, see <http://www.gnu.org/licenses/>.
***/

#include "nm-sd-adapt.h"

#include <elf.h>
#include <errno.h>
#include <fcntl.h>
#include <stdbool.h>
#include <stdlib.h>
#include <sys/time.h>
#include <linux/random.h>
#include <stdint.h>

#ifdef HAVE_SYS_AUXV_H
#  include <sys/auxv.h>
#endif

#ifdef USE_SYS_RANDOM_H
#  include <sys/random.h>
#else
#  include <linux/random.h>
#endif

#include "fd-util.h"
#include "io-util.h"
#include "missing.h"
#include "random-util.h"
#include "time-util.h"

<<<<<<< HEAD
int dev_urandom(void *p, size_t n) {
#if 0 /* NM_IGNORED */
=======
int acquire_random_bytes(void *p, size_t n, bool high_quality_required) {
>>>>>>> dc1bfde5
        static int have_syscall = -1;

        _cleanup_close_ int fd = -1;
        unsigned already_done = 0;
        int r;

        /* Gathers some randomness from the kernel. This call will never block. If
         * high_quality_required, it will always return some data from the kernel,
         * regardless of whether the random pool is fully initialized or not.
         * Otherwise, it will return success if at least some random bytes were
         * successfully acquired, and an error if the kernel has no entropy whatsover
         * for us. */

        /* Use the getrandom() syscall unless we know we don't have it. */
        if (have_syscall != 0) {
                r = getrandom(p, n, GRND_NONBLOCK);
                if (r > 0) {
                        have_syscall = true;
                        if ((size_t) r == n)
                                return 0;
                        if (!high_quality_required) {
                                /* Fill in the remaining bytes using pseudorandom values */
                                pseudorandom_bytes((uint8_t*) p + r, n - r);
                                return 0;
                        }

                        already_done = r;
                } else if (errno == ENOSYS)
                          /* We lack the syscall, continue with reading from /dev/urandom. */
                          have_syscall = false;
                else if (errno == EAGAIN) {
                        /* The kernel has no entropy whatsoever. Let's remember to
                         * use the syscall the next time again though.
                         *
                         * If high_quality_required is false, return an error so that
                         * random_bytes() can produce some pseudorandom
                         * bytes. Otherwise, fall back to /dev/urandom, which we know
                         * is empty, but the kernel will produce some bytes for us on
                         * a best-effort basis. */
                        have_syscall = true;

                        if (!high_quality_required)
                                return -ENODATA;
                } else
                        return -errno;
        }
#else /* NM_IGNORED */
        _cleanup_close_ int fd = -1;
#endif /* NM_IGNORED */

        fd = open("/dev/urandom", O_RDONLY|O_CLOEXEC|O_NOCTTY);
        if (fd < 0)
                return errno == ENOENT ? -ENOSYS : -errno;

        return loop_read_exact(fd, (uint8_t*) p + already_done, n - already_done, true);
}

void initialize_srand(void) {
        static bool srand_called = false;
        unsigned x;
#ifdef HAVE_SYS_AUXV_H
        void *auxv;
#endif

        if (srand_called)
                return;

#ifdef HAVE_SYS_AUXV_H
        /* The kernel provides us with 16 bytes of entropy in auxv, so let's
         * try to make use of that to seed the pseudo-random generator. It's
         * better than nothing... */

        auxv = (void*) getauxval(AT_RANDOM);
        if (auxv) {
                assert_cc(sizeof(x) <= 16);
                memcpy(&x, auxv, sizeof(x));
        } else
#endif
                x = 0;


        x ^= (unsigned) now(CLOCK_REALTIME);
        x ^= (unsigned) gettid();

        srand(x);
        srand_called = true;
}

/* INT_MAX gives us only 31 bits, so use 24 out of that. */
#if RAND_MAX >= INT_MAX
#  define RAND_STEP 3
#else
/* SHORT_INT_MAX or lower gives at most 15 bits, we just just 8 out of that. */
#  define RAND_STEP 1
#endif

void pseudorandom_bytes(void *p, size_t n) {
        uint8_t *q;

        initialize_srand();

        for (q = p; q < (uint8_t*) p + n; q += RAND_STEP) {
                unsigned rr;

                rr = (unsigned) rand();

#if RAND_STEP >= 3
                if ((size_t) (q - (uint8_t*) p + 2) < n)
                        q[2] = rr >> 16;
#endif
#if RAND_STEP >= 2
                if ((size_t) (q - (uint8_t*) p + 1) < n)
                        q[1] = rr >> 8;
#endif
                q[0] = rr;
        }
}

void random_bytes(void *p, size_t n) {
        int r;

        r = acquire_random_bytes(p, n, false);
        if (r >= 0)
                return;

        /* If some idiot made /dev/urandom unavailable to us, or the
         * kernel has no entropy, use a PRNG instead. */
        return pseudorandom_bytes(p, n);
}<|MERGE_RESOLUTION|>--- conflicted
+++ resolved
@@ -44,12 +44,8 @@
 #include "random-util.h"
 #include "time-util.h"
 
-<<<<<<< HEAD
-int dev_urandom(void *p, size_t n) {
+int acquire_random_bytes(void *p, size_t n, bool high_quality_required) {
 #if 0 /* NM_IGNORED */
-=======
-int acquire_random_bytes(void *p, size_t n, bool high_quality_required) {
->>>>>>> dc1bfde5
         static int have_syscall = -1;
 
         _cleanup_close_ int fd = -1;
@@ -98,6 +94,7 @@
         }
 #else /* NM_IGNORED */
         _cleanup_close_ int fd = -1;
+        unsigned already_done = 0;
 #endif /* NM_IGNORED */
 
         fd = open("/dev/urandom", O_RDONLY|O_CLOEXEC|O_NOCTTY);
