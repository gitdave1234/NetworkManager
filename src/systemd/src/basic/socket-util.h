#pragma once

/***
  This file is part of systemd.

  Copyright 2010 Lennart Poettering

  systemd is free software; you can redistribute it and/or modify it
  under the terms of the GNU Lesser General Public License as published by
  the Free Software Foundation; either version 2.1 of the License, or
  (at your option) any later version.

  systemd is distributed in the hope that it will be useful, but
  WITHOUT ANY WARRANTY; without even the implied warranty of
  MERCHANTABILITY or FITNESS FOR A PARTICULAR PURPOSE. See the GNU
  Lesser General Public License for more details.

  You should have received a copy of the GNU Lesser General Public License
  along with systemd; If not, see <http://www.gnu.org/licenses/>.
***/

#include <netinet/ether.h>
#include <netinet/in.h>
#include <stdbool.h>
#include <stddef.h>
#include <sys/socket.h>
#include <sys/types.h>
#include <sys/un.h>
#include <linux/netlink.h>
#include <linux/if_infiniband.h>
#include <linux/if_packet.h>

#include "macro.h"
#include "missing.h"
#include "util.h"

union sockaddr_union {
        struct sockaddr sa;
        struct sockaddr_in in;
        struct sockaddr_in6 in6;
        struct sockaddr_un un;
        struct sockaddr_nl nl;
        struct sockaddr_storage storage;
        struct sockaddr_ll ll;
#if 0 /* NM_IGNORED */
        struct sockaddr_vm vm;
<<<<<<< HEAD
#endif /* NM_IGNORED */
=======
        /* Ensure there is enough space to store Infiniband addresses */
        uint8_t ll_buffer[offsetof(struct sockaddr_ll, sll_addr) + CONST_MAX(ETH_ALEN, INFINIBAND_ALEN)];
>>>>>>> dc1bfde5
};

typedef struct SocketAddress {
        union sockaddr_union sockaddr;

        /* We store the size here explicitly due to the weird
         * sockaddr_un semantics for abstract sockets */
        socklen_t size;

        /* Socket type, i.e. SOCK_STREAM, SOCK_DGRAM, ... */
        int type;

        /* Socket protocol, IPPROTO_xxx, usually 0, except for netlink */
        int protocol;
} SocketAddress;

typedef enum SocketAddressBindIPv6Only {
        SOCKET_ADDRESS_DEFAULT,
        SOCKET_ADDRESS_BOTH,
        SOCKET_ADDRESS_IPV6_ONLY,
        _SOCKET_ADDRESS_BIND_IPV6_ONLY_MAX,
        _SOCKET_ADDRESS_BIND_IPV6_ONLY_INVALID = -1
} SocketAddressBindIPv6Only;

#define socket_address_family(a) ((a)->sockaddr.sa.sa_family)

int socket_address_parse(SocketAddress *a, const char *s);
int socket_address_parse_and_warn(SocketAddress *a, const char *s);
int socket_address_parse_netlink(SocketAddress *a, const char *s);
int socket_address_print(const SocketAddress *a, char **p);
int socket_address_verify(const SocketAddress *a) _pure_;
int socket_address_unlink(SocketAddress *a);

bool socket_address_can_accept(const SocketAddress *a) _pure_;

int socket_address_listen(
                const SocketAddress *a,
                int flags,
                int backlog,
                SocketAddressBindIPv6Only only,
                const char *bind_to_device,
                bool reuse_port,
                bool free_bind,
                bool transparent,
                mode_t directory_mode,
                mode_t socket_mode,
                const char *label);
int make_socket_fd(int log_level, const char* address, int type, int flags);

bool socket_address_is(const SocketAddress *a, const char *s, int type);
bool socket_address_is_netlink(const SocketAddress *a, const char *s);

bool socket_address_matches_fd(const SocketAddress *a, int fd);

bool socket_address_equal(const SocketAddress *a, const SocketAddress *b) _pure_;

const char* socket_address_get_path(const SocketAddress *a);

bool socket_ipv6_is_supported(void);

int sockaddr_port(const struct sockaddr *_sa, unsigned *port);

int sockaddr_pretty(const struct sockaddr *_sa, socklen_t salen, bool translate_ipv6, bool include_port, char **ret);
int getpeername_pretty(int fd, bool include_port, char **ret);
int getsockname_pretty(int fd, char **ret);

int socknameinfo_pretty(union sockaddr_union *sa, socklen_t salen, char **_ret);
int getnameinfo_pretty(int fd, char **ret);

const char* socket_address_bind_ipv6_only_to_string(SocketAddressBindIPv6Only b) _const_;
SocketAddressBindIPv6Only socket_address_bind_ipv6_only_from_string(const char *s) _pure_;

int netlink_family_to_string_alloc(int b, char **s);
int netlink_family_from_string(const char *s) _pure_;

bool sockaddr_equal(const union sockaddr_union *a, const union sockaddr_union *b);

int fd_inc_sndbuf(int fd, size_t n);
int fd_inc_rcvbuf(int fd, size_t n);

int ip_tos_to_string_alloc(int i, char **s);
int ip_tos_from_string(const char *s);

bool ifname_valid(const char *p);
bool address_label_valid(const char *p);

int getpeercred(int fd, struct ucred *ucred);
int getpeersec(int fd, char **ret);

int send_one_fd_sa(int transport_fd,
                   int fd,
                   const struct sockaddr *sa, socklen_t len,
                   int flags);
#define send_one_fd(transport_fd, fd, flags) send_one_fd_sa(transport_fd, fd, NULL, 0, flags)
int receive_one_fd(int transport_fd, int flags);

ssize_t next_datagram_size_fd(int fd);

int flush_accept(int fd);

#define CMSG_FOREACH(cmsg, mh)                                          \
        for ((cmsg) = CMSG_FIRSTHDR(mh); (cmsg); (cmsg) = CMSG_NXTHDR((mh), (cmsg)))

struct cmsghdr* cmsg_find(struct msghdr *mh, int level, int type, socklen_t length);

/*
 * Certain hardware address types (e.g Infiniband) do not fit into sll_addr
 * (8 bytes) and run over the structure. This macro returns the correct size that
 * must be passed to kernel.
 */
#define SOCKADDR_LL_LEN(sa)                                             \
        ({                                                              \
                const struct sockaddr_ll *_sa = &(sa);                  \
                size_t _mac_len = sizeof(_sa->sll_addr);                \
                assert(_sa->sll_family == AF_PACKET);                   \
                if (be16toh(_sa->sll_hatype) == ARPHRD_ETHER)           \
                        _mac_len = MAX(_mac_len, (size_t) ETH_ALEN);    \
                if (be16toh(_sa->sll_hatype) == ARPHRD_INFINIBAND)      \
                        _mac_len = MAX(_mac_len, (size_t) INFINIBAND_ALEN); \
                offsetof(struct sockaddr_ll, sll_addr) + _mac_len;      \
        })

/* Covers only file system and abstract AF_UNIX socket addresses, but not unnamed socket addresses. */
#define SOCKADDR_UN_LEN(sa)                                             \
        ({                                                              \
                const struct sockaddr_un *_sa = &(sa);                  \
                assert(_sa->sun_family == AF_UNIX);                     \
                offsetof(struct sockaddr_un, sun_path) +                \
                        (_sa->sun_path[0] == 0 ?                        \
                         1 + strnlen(_sa->sun_path+1, sizeof(_sa->sun_path)-1) : \
                         strnlen(_sa->sun_path, sizeof(_sa->sun_path))); \
        })

int socket_ioctl_fd(void);<|MERGE_RESOLUTION|>--- conflicted
+++ resolved
@@ -44,12 +44,9 @@
         struct sockaddr_ll ll;
 #if 0 /* NM_IGNORED */
         struct sockaddr_vm vm;
-<<<<<<< HEAD
 #endif /* NM_IGNORED */
-=======
         /* Ensure there is enough space to store Infiniband addresses */
         uint8_t ll_buffer[offsetof(struct sockaddr_ll, sll_addr) + CONST_MAX(ETH_ALEN, INFINIBAND_ALEN)];
->>>>>>> dc1bfde5
 };
 
 typedef struct SocketAddress {
