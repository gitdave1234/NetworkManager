/*
   SipHash reference C implementation

   Written in 2012 by
   Jean-Philippe Aumasson <jeanphilippe.aumasson@gmail.com>
   Daniel J. Bernstein <djb@cr.yp.to>

   To the extent possible under law, the author(s) have dedicated all copyright
   and related and neighboring rights to this software to the public domain
   worldwide. This software is distributed without any warranty.

   You should have received a copy of the CC0 Public Domain Dedication along with
   this software. If not, see <http://creativecommons.org/publicdomain/zero/1.0/>.

   (Minimal changes made by Lennart Poettering, to make clean for inclusion in systemd)
   (Refactored by Tom Gundersen to split up in several functions and follow systemd
    coding style)
*/

<<<<<<< HEAD
#include "nm-sd-adapt.h"
=======
#include <stdio.h>
>>>>>>> 21e3aa91

#include "macro.h"
#include "siphash24.h"
#include "unaligned.h"

static inline uint64_t rotate_left(uint64_t x, uint8_t b) {
        assert(b < 64);

        return (x << b) | (x >> (64 - b));
}

static inline void sipround(struct siphash *state) {
        assert(state);

        state->v0 += state->v1;
        state->v1 = rotate_left(state->v1, 13);
        state->v1 ^= state->v0;
        state->v0 = rotate_left(state->v0, 32);
        state->v2 += state->v3;
        state->v3 = rotate_left(state->v3, 16);
        state->v3 ^= state->v2;
        state->v0 += state->v3;
        state->v3 = rotate_left(state->v3, 21);
        state->v3 ^= state->v0;
        state->v2 += state->v1;
        state->v1 = rotate_left(state->v1, 17);
        state->v1 ^= state->v2;
        state->v2 = rotate_left(state->v2, 32);
}

void siphash24_init(struct siphash *state, const uint8_t k[16]) {
        uint64_t k0, k1;

        assert(state);
        assert(k);

        k0 = unaligned_read_le64(k);
        k1 = unaligned_read_le64(k + 8);

        *state = (struct siphash) {
                /* "somepseudorandomlygeneratedbytes" */
                .v0 = 0x736f6d6570736575ULL ^ k0,
                .v1 = 0x646f72616e646f6dULL ^ k1,
                .v2 = 0x6c7967656e657261ULL ^ k0,
                .v3 = 0x7465646279746573ULL ^ k1,
                .padding = 0,
                .inlen = 0,
        };
}

void siphash24_compress(const void *_in, size_t inlen, struct siphash *state) {

        const uint8_t *in = _in;
        const uint8_t *end = in + inlen;
        size_t left = state->inlen & 7;
        uint64_t m;

        assert(in);
        assert(state);

        /* Update total length */
        state->inlen += inlen;

        /* If padding exists, fill it out */
        if (left > 0) {
                for ( ; in < end && left < 8; in ++, left ++)
                        state->padding |= ((uint64_t) *in) << (left * 8);

                if (in == end && left < 8)
                        /* We did not have enough input to fill out the padding completely */
                        return;

#ifdef DEBUG
                printf("(%3zu) v0 %08x %08x\n", state->inlen, (uint32_t) (state->v0 >> 32), (uint32_t) state->v0);
                printf("(%3zu) v1 %08x %08x\n", state->inlen, (uint32_t) (state->v1 >> 32), (uint32_t) state->v1);
                printf("(%3zu) v2 %08x %08x\n", state->inlen, (uint32_t) (state->v2 >> 32), (uint32_t) state->v2);
                printf("(%3zu) v3 %08x %08x\n", state->inlen, (uint32_t) (state->v3 >> 32), (uint32_t) state->v3);
                printf("(%3zu) compress padding %08x %08x\n", state->inlen, (uint32_t) (state->padding >> 32), (uint32_t)state->padding);
#endif

                state->v3 ^= state->padding;
                sipround(state);
                sipround(state);
                state->v0 ^= state->padding;

                state->padding = 0;
        }

        end -= (state->inlen % sizeof(uint64_t));

        for ( ; in < end; in += 8) {
                m = unaligned_read_le64(in);
#ifdef DEBUG
                printf("(%3zu) v0 %08x %08x\n", state->inlen, (uint32_t) (state->v0 >> 32), (uint32_t) state->v0);
                printf("(%3zu) v1 %08x %08x\n", state->inlen, (uint32_t) (state->v1 >> 32), (uint32_t) state->v1);
                printf("(%3zu) v2 %08x %08x\n", state->inlen, (uint32_t) (state->v2 >> 32), (uint32_t) state->v2);
                printf("(%3zu) v3 %08x %08x\n", state->inlen, (uint32_t) (state->v3 >> 32), (uint32_t) state->v3);
                printf("(%3zu) compress %08x %08x\n", state->inlen, (uint32_t) (m >> 32), (uint32_t) m);
#endif
                state->v3 ^= m;
                sipround(state);
                sipround(state);
                state->v0 ^= m;
        }

        left = state->inlen & 7;
        switch (left) {
                case 7:
                        state->padding |= ((uint64_t) in[6]) << 48;
                case 6:
                        state->padding |= ((uint64_t) in[5]) << 40;
                case 5:
                        state->padding |= ((uint64_t) in[4]) << 32;
                case 4:
                        state->padding |= ((uint64_t) in[3]) << 24;
                case 3:
                        state->padding |= ((uint64_t) in[2]) << 16;
                case 2:
                        state->padding |= ((uint64_t) in[1]) <<  8;
                case 1:
                        state->padding |= ((uint64_t) in[0]);
                case 0:
                        break;
        }
}

uint64_t siphash24_finalize(struct siphash *state) {
        uint64_t b;

        assert(state);

        b = state->padding | (((uint64_t) state->inlen) << 56);

#ifdef DEBUG
        printf("(%3zu) v0 %08x %08x\n", state->inlen, (uint32_t) (state->v0 >> 32), (uint32_t) state->v0);
        printf("(%3zu) v1 %08x %08x\n", state->inlen, (uint32_t) (state->v1 >> 32), (uint32_t) state->v1);
        printf("(%3zu) v2 %08x %08x\n", state->inlen, (uint32_t) (state->v2 >> 32), (uint32_t) state->v2);
        printf("(%3zu) v3 %08x %08x\n", state->inlen, (uint32_t) (state->v3 >> 32), (uint32_t) state->v3);
        printf("(%3zu) padding   %08x %08x\n", state->inlen, (uint32_t) (state->padding >> 32), (uint32_t) state->padding);
#endif

        state->v3 ^= b;
        sipround(state);
        sipround(state);
        state->v0 ^= b;

#ifdef DEBUG
        printf("(%3zu) v0 %08x %08x\n", state->inlen, (uint32_t) (state->v0 >> 32), (uint32_t) state->v0);
        printf("(%3zu) v1 %08x %08x\n", state->inlen, (uint32_t) (state->v1 >> 32), (uint32_t) state->v1);
        printf("(%3zu) v2 %08x %08x\n", state->inlen, (uint32_t) (state->v2 >> 32), (uint32_t) state->v2);
        printf("(%3zu) v3 %08x %08x\n", state->inlen, (uint32_t) (state->v3 >> 32), (uint32_t) state->v3);
#endif
        state->v2 ^= 0xff;

        sipround(state);
        sipround(state);
        sipround(state);
        sipround(state);

        return state->v0 ^ state->v1 ^ state->v2  ^ state->v3;
}

uint64_t siphash24(const void *in, size_t inlen, const uint8_t k[16]) {
        struct siphash state;

        assert(in);
        assert(k);

        siphash24_init(&state, k);
        siphash24_compress(in, inlen, &state);

        return siphash24_finalize(&state);
}<|MERGE_RESOLUTION|>--- conflicted
+++ resolved
@@ -17,11 +17,9 @@
     coding style)
 */
 
-<<<<<<< HEAD
 #include "nm-sd-adapt.h"
-=======
+
 #include <stdio.h>
->>>>>>> 21e3aa91
 
 #include "macro.h"
 #include "siphash24.h"
