--- conflicted
+++ resolved
@@ -291,29 +291,8 @@
 
         return 0;
 }
-
-<<<<<<< HEAD
-int fchmod_and_fchown(int fd, mode_t mode, uid_t uid, gid_t gid) {
-        assert(fd >= 0);
-
-        /* Under the assumption that we are running privileged we
-         * first change the access mode and only then hand out
-         * ownership to avoid a window where access is too open. */
-
-        if (mode != MODE_INVALID)
-                if (fchmod(fd, mode) < 0)
-                        return -errno;
-
-        if (uid != UID_INVALID || gid != GID_INVALID)
-                if (fchown(fd, uid, gid) < 0)
-                        return -errno;
-
-        return 0;
-}
 #endif /* NM_IGNORED */
 
-=======
->>>>>>> bccb4e35
 int fchmod_umask(int fd, mode_t m) {
         mode_t u;
         int r;
