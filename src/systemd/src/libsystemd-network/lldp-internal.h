--- conflicted
+++ resolved
@@ -22,14 +22,10 @@
 
 #pragma once
 
-<<<<<<< HEAD
 #include "nm-sd-adapt.h"
 
-#include "log.h"
-=======
 #include "sd-event.h"
 
->>>>>>> aa9d0d14
 #include "list.h"
 #include "lldp-tlv.h"
 #include "log.h"
