--- conflicted
+++ resolved
@@ -25,12 +25,9 @@
 
 #include <stdbool.h>
 
-<<<<<<< HEAD
-#if 0 /* NM_IGNORED */
-=======
 #include "sd-dhcp-lease.h"
 
->>>>>>> 14912429
+#if 0 /* NM_IGNORED */
 #include "condition.h"
 #include "udev.h"
 
